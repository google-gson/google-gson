--- conflicted
+++ resolved
@@ -1,741 +1,381 @@
-<<<<<<< HEAD
-# Troubleshooting Guide
-
-This guide describes how to troubleshoot common issues when using Gson.
-
-<!-- The '<a id="..."></a>' anchors below are used to create stable links; don't remove or rename them -->
-<!-- Use only lowercase IDs, GitHub seems to not support uppercase IDs, see also https://github.com/orgs/community/discussions/50962 -->
-
-## <a id="class-cast-exception"></a> `ClassCastException` when using deserialized object
-
-**Symptom:** `ClassCastException` is thrown when accessing an object deserialized by Gson
-
-**Reason:** Your code is most likely not type-safe
-
-**Solution:** Make sure your code adheres to the following:
-
-- Avoid raw types: Instead of calling `fromJson(..., List.class)`, create for example a `TypeToken<List<MyClass>>`.
-  See the [user guide](UserGuide.md#collections-examples) for more information.
-- When using `TypeToken` prefer the `Gson.fromJson` overloads with `TypeToken` parameter such as [`fromJson(Reader, TypeToken)`](https://www.javadoc.io/doc/com.google.code.gson/gson/latest/com.google.gson/com/google/gson/Gson.html#fromJson(java.io.Reader,com.google.gson.reflect.TypeToken)).
-  The overloads with `Type` parameter do not provide any type-safety guarantees.
-- When using `TypeToken` make sure you don't capture a type variable. For example avoid something like `new TypeToken<List<T>>()` (where `T` is a type variable). Due to Java [type erasure](https://dev.java/learn/generics/type-erasure/) the actual type of `T` is not available at runtime. Refactor your code to pass around `TypeToken` instances or use [`TypeToken.getParameterized(...)`](https://www.javadoc.io/doc/com.google.code.gson/gson/latest/com.google.gson/com/google/gson/reflect/TypeToken.html#getParameterized(java.lang.reflect.Type,java.lang.reflect.Type...)), for example `TypeToken.getParameterized(List.class, elementType)` where `elementType` is a type you have to provide separately.
-
-## <a id="reflection-inaccessible"></a> `InaccessibleObjectException`: 'module ... does not "opens ..." to unnamed module'
-
-**Symptom:** An exception with a message in the form 'module ... does not "opens ..." to unnamed module' is thrown
-
-**Reason:** You use Gson by accident to access internal fields of third-party classes
-
-**Solution:** Write custom Gson [`TypeAdapter`](https://www.javadoc.io/doc/com.google.code.gson/gson/latest/com.google.gson/com/google/gson/TypeAdapter.html) implementations for the affected classes or change the type of your data.
-If you already wrote a custom adapter, but it is not used, see [this troubleshooting point](#custom-adapter-not-used).  
-If this occurs for a field in one of your classes which you did not actually want to serialize or deserialize in the first place, you can exclude that field, see the [user guide](UserGuide.md#excluding-fields-from-serialization-and-deserialization).
-
-**Explanation:**
-
-When no built-in adapter for a type exists and no custom adapter has been registered, Gson falls back to using reflection to access the fields of a class (including `private` ones). Most likely you are seeing this error because you (by accident) rely on the reflection-based adapter for third-party classes. That should be avoided because you make yourself dependent on the implementation details of these classes which could change at any point. For the JDK it is also not possible anymore to access internal fields using reflection starting with JDK 17, see [JEP 403](https://openjdk.org/jeps/403).
-
-If you want to prevent using reflection on third-party classes in the future you can write your own [`ReflectionAccessFilter`](https://www.javadoc.io/doc/com.google.code.gson/gson/latest/com.google.gson/com/google/gson/ReflectionAccessFilter.html) or use one of the predefined ones, such as `ReflectionAccessFilter.BLOCK_ALL_PLATFORM`.
-
-## <a id="reflection-inaccessible-to-module-gson"></a> `InaccessibleObjectException`: 'module ... does not "opens ..." to module com.google.gson'
-
-**Symptom:** An exception with a message in the form 'module ... does not "opens ..." to module com.google.gson' is thrown
-
-**Reason:**
-
-- If the reported package is your own package then you have not configured the module declaration of your project to allow Gson to use reflection on your classes.
-- If the reported package is from a third party library or the JDK see [this troubleshooting point](#inaccessibleobjectexception-module--does-not-opens--to-unnamed-module).
-
-**Solution:** Make sure the `module-info.java` file of your project allows Gson to use reflection on your classes, for example:
-
-```java
-module mymodule {
-    requires com.google.gson;
-
-    opens mypackage to com.google.gson;
-}
-```
-
-Or in case this occurs for a field in one of your classes which you did not actually want to serialize or deserialize in the first place, you can exclude that field, see the [user guide](UserGuide.md#excluding-fields-from-serialization-and-deserialization).
-
-## <a id="android-app-random-names"></a> Android app not working in Release mode; random property names
-
-**Symptom:** Your Android app is working fine in Debug mode but fails in Release mode and the JSON properties have seemingly random names such as `a`, `b`, ...
-
-**Reason:** You probably have not configured ProGuard / R8 correctly
-
-**Solution:** Make sure you have configured ProGuard / R8 correctly to preserve the names of your fields. See the [Android example](examples/android-proguard-example/README.md) for more information.
-
-## <a id="android-app-broken-after-app-update"></a> Android app unable to parse JSON after app update
-
-**Symptom:** You released a new version of your Android app and it fails to parse JSON data created by the previous version of your app
-
-**Reason:** You probably have not configured ProGuard / R8 correctly; probably the field names are being obfuscated and their naming changed between the versions of your app
-
-**Solution:** Make sure you have configured ProGuard / R8 correctly to preserve the names of your fields. See the [Android example](examples/android-proguard-example/README.md) for more information.
-
-If you want to preserve backward compatibility for you app you can use [`@SerializedName`](https://www.javadoc.io/doc/com.google.code.gson/gson/latest/com.google.gson/com/google/gson/annotations/SerializedName.html) on the fields to specify the obfuscated name as alternate, for example: `@SerializedName(value = "myprop", alternate = "a")`
-
-Normally ProGuard and R8 produce a mapping file, this makes it easier to find out the obfuscated field names instead of having to find them out through trial and error or other means. See the [Android Studio user guide](https://developer.android.com/studio/build/shrink-code.html#retracing) for more information.
-
-## <a id="default-field-values-missing"></a> Default field values not present after deserialization
-
-**Symptom:** You have assign default values to fields but after deserialization the fields have their standard value (such as `null` or `0`)
-
-**Reason:** Gson cannot invoke the constructor of your class and falls back to JDK `Unsafe` (or similar means)
-
-**Solution:** Make sure that the class:
-
-- is `static` (explicitly or implicitly when it is a top-level class)
-- has a no-args constructor
-
-Otherwise Gson will by default try to use JDK `Unsafe` or similar means to create an instance of your class without invoking the constructor and without running any initializers. You can also disable that behavior through [`GsonBuilder.disableJdkUnsafe()`](https://www.javadoc.io/doc/com.google.code.gson/gson/latest/com.google.gson/com/google/gson/GsonBuilder.html#disableJdkUnsafe()) to notice such issues early on.
-
-## <a id="anonymous-local-null"></a> `null` values for anonymous and local classes
-
-**Symptom:** Objects of a class are always serialized as JSON `null` / always deserialized as Java `null`
-
-**Reason:** The class you are serializing or deserializing is an anonymous or a local class (or you have specified a custom `ExclusionStrategy`)
-
-**Solution:** Convert the class to a `static` nested class. If the class is already `static` make sure you have not specified a Gson `ExclusionStrategy` which might exclude the class.
-
-Notes:
-
-- "double brace-initialization" also creates anonymous classes
-- Local record classes (feature added in Java 16) are supported by Gson and are not affected by this
-
-## <a id="map-key-wrong-json"></a> Map keys having unexpected format in JSON
-
-**Symptom:** JSON output for `Map` keys is unexpected / cannot be deserialized again
-
-**Reason:** The `Map` key type is 'complex' and you have not configured the `GsonBuilder` properly
-
-**Solution:** Use [`GsonBuilder.enableComplexMapKeySerialization()`](https://www.javadoc.io/doc/com.google.code.gson/gson/latest/com.google.gson/com/google/gson/GsonBuilder.html#enableComplexMapKeySerialization()). See also the [user guide](UserGuide.md#maps-examples) for more information.
-
-## <a id="malformed-json"></a> Parsing JSON fails with `MalformedJsonException`
-
-**Symptom:** JSON parsing fails with `MalformedJsonException`
-
-**Reason:** The JSON data is actually malformed
-
-**Solution:** During debugging, log the JSON data right before calling Gson methods or set a breakpoint to inspect the data and make sure it has the expected format. Sometimes APIs might return HTML error pages (instead of JSON data) when reaching rate limits or when other errors occur. Also read the location information of the `MalformedJsonException` exception message, it indicates where exactly in the document the malformed data was detected, including the [JSONPath](https://goessner.net/articles/JsonPath/).
-
-For example, let's assume you want to deserialize the following JSON data:
-
-```json
-{
-  "languages": [
-    "English",
-    "French",
-  ]
-}
-```
-
-This will fail with an exception similar to this one: `MalformedJsonException: Use JsonReader.setStrictness(Strictness.LENIENT) to accept malformed JSON at line 5 column 4 path $.languages[2]`  
-The problem here is the trailing comma (`,`) after `"French"`, trailing commas are not allowed by the JSON specification. The location information "line 5 column 4" points to the `]` in the JSON data (with some slight inaccuracies) because Gson expected another value after `,` instead of the closing `]`. The JSONPath `$.languages[2]` in the exception message also points there: `$.` refers to the root object, `languages` refers to its member of that name and `[2]` refers to the (missing) third value in the JSON array value of that member (numbering starts at 0, so it is `[2]` instead of `[3]`).  
-The proper solution here is to fix the malformed JSON data.
-
-To spot syntax errors in the JSON data easily you can open it in an editor with support for JSON, for example Visual Studio Code. It will highlight within the JSON data the error location and show why the JSON data is considered invalid.
-
-## <a id="number-parsed-as-double"></a> Integral JSON number is parsed as `double`
-
-**Symptom:** JSON data contains an integral number such as `45` but Gson returns it as `double`
-
-**Reason:** When parsing a JSON number as `Object`, Gson will by default always return a `double`
-
-**Solution:** Use [`GsonBuilder.setObjectToNumberStrategy`](https://www.javadoc.io/doc/com.google.code.gson/gson/latest/com.google.gson/com/google/gson/GsonBuilder.html#setObjectToNumberStrategy(com.google.gson.ToNumberStrategy)) to specify what type of number should be returned
-
-## <a id="default-lenient"></a> Malformed JSON not rejected
-
-**Symptom:** Gson parses malformed JSON without throwing any exceptions
-
-**Reason:** Due to legacy reasons Gson performs parsing by default in lenient mode
-
-**Solution:** If you are using Gson 2.11.0 or newer, call [`GsonBuilder.setStrictness`](https://www.javadoc.io/doc/com.google.code.gson/gson/latest/com.google.gson/com/google/gson/GsonBuilder.html#setStrictness(com.google.gson.Strictness)),
-[`JsonReader.setStrictness`](https://www.javadoc.io/doc/com.google.code.gson/gson/latest/com.google.gson/com/google/gson/stream/JsonReader.html#setStrictness(com.google.gson.Strictness))
-and [`JsonWriter.setStrictness`](https://www.javadoc.io/doc/com.google.code.gson/gson/latest/com.google.gson/com/google/gson/stream/JsonWriter.html#setStrictness(com.google.gson.Strictness))
-with `Strictness.STRICT` to overwrite the default lenient behavior of `Gson` and make these classes strictly adhere to the JSON specification.
-Otherwise if you are using an older Gson version, see the [`Gson` class documentation](https://www.javadoc.io/doc/com.google.code.gson/gson/latest/com.google.gson/com/google/gson/Gson.html#default-lenient)
-section "JSON Strictness handling" for alternative solutions.
-
-## <a id="unexpected-json-structure"></a> `IllegalStateException`: "Expected ... but was ..."
-
-**Symptom:** An `IllegalStateException` with a message in the form "Expected ... but was ..." is thrown
-
-**Reason:** The JSON data does not have the correct format
-
-**Solution:** Make sure that your classes correctly model the JSON data. Also during debugging log the JSON data right before calling Gson methods or set a breakpoint to inspect the data and make sure it has the expected format. Read the location information of the exception message, it indicates where exactly in the document the error occurred, including the [JSONPath](https://goessner.net/articles/JsonPath/).
-
-For example, let's assume you have the following Java class:
-
-```java
-class WebPage {
-    String languages;
-}
-```
-
-And you want to deserialize the following JSON data:
-
-```json
-{
-  "languages": ["English", "French"]
-}
-```
-
-This will fail with an exception similar to this one: `IllegalStateException: Expected a string but was BEGIN_ARRAY at line 2 column 17 path $.languages`  
-This means Gson expected a JSON string value but found the beginning of a JSON array (`[`). The location information "line 2 column 17" points to the `[` in the JSON data (with some slight inaccuracies), so does the JSONPath `$.languages` in the exception message. It refers to the `languages` member of the root object (`$.`).  
-The solution here is to change in the `WebPage` class the field `String languages` to `List<String> languages`.
-
-## <a id="adapter-not-null-safe"></a> `IllegalStateException`: "Expected ... but was NULL"
-
-**Symptom:** An `IllegalStateException` with a message in the form "Expected ... but was NULL" is thrown
-
-**Reason:**
-
-- A built-in adapter does not support JSON null values
-- You have written a custom `TypeAdapter` which does not properly handle JSON null values
-
-**Solution:** If this occurs for a custom adapter you wrote, add code similar to the following at the beginning of its `read` method:
-
-```java
-@Override
-public MyClass read(JsonReader in) throws IOException {
-    if (in.peek() == JsonToken.NULL) {
-        in.nextNull();
-        return null;
-    }
-
-    ...
-}
-```
-
-Alternatively you can call [`nullSafe()`](https://www.javadoc.io/doc/com.google.code.gson/gson/latest/com.google.gson/com/google/gson/TypeAdapter.html#nullSafe()) on the adapter instance you created.
-
-## <a id="serialize-nulls"></a> Properties missing in JSON
-
-**Symptom:** Properties are missing in the JSON output
-
-**Reason:** Gson by default omits JSON null from the output (or: ProGuard / R8 is not configured correctly and removed unused fields)
-
-**Solution:** Use [`GsonBuilder.serializeNulls()`](https://www.javadoc.io/doc/com.google.code.gson/gson/latest/com.google.gson/com/google/gson/GsonBuilder.html#serializeNulls())
-
-Note: Gson does not support anonymous and local classes and will serialize them as JSON null, see the [related troubleshooting point](#null-values-for-anonymous-and-local-classes).
-
-## <a id="android-internal-fields"></a> JSON output changes for newer Android versions
-
-**Symptom:** The JSON output differs when running on newer Android versions
-
-**Reason:** You use Gson by accident to access internal fields of Android classes
-
-**Solution:** Write custom Gson [`TypeAdapter`](https://www.javadoc.io/doc/com.google.code.gson/gson/latest/com.google.gson/com/google/gson/TypeAdapter.html) implementations for the affected classes or change the type of your data
-
-**Explanation:**
-
-When no built-in adapter for a type exists and no custom adapter has been registered, Gson falls back to using reflection to access the fields of a class (including `private` ones). Most likely you are experiencing this issue because you (by accident) rely on the reflection-based adapter for Android classes. That should be avoided because you make yourself dependent on the implementation details of these classes which could change at any point.
-
-If you want to prevent using reflection on third-party classes in the future you can write your own [`ReflectionAccessFilter`](https://www.javadoc.io/doc/com.google.code.gson/gson/latest/com.google.gson/com/google/gson/ReflectionAccessFilter.html) or use one of the predefined ones, such as `ReflectionAccessFilter.BLOCK_ALL_PLATFORM`.
-
-## <a id="json-static-fields"></a> JSON output contains values of `static` fields
-
-**Symptom:** The JSON output contains values of `static` fields
-
-**Reason:** You used `GsonBuilder.excludeFieldsWithModifiers` to overwrite the default excluded modifiers
-
-**Solution:** When calling `GsonBuilder.excludeFieldsWithModifiers` you overwrite the default excluded modifiers. Therefore, you have to explicitly exclude `static` fields if desired. This can be done by adding `Modifier.STATIC` as additional argument.
-
-## <a id="no-such-method-error"></a> `NoSuchMethodError` when calling Gson methods
-
-**Symptom:** A `java.lang.NoSuchMethodError` is thrown when trying to call certain Gson methods
-
-**Reason:**
-
-- You have multiple versions of Gson on your classpath
-- Or, the Gson version you compiled against is different from the one on your classpath
-- Or, you are using a code shrinking tool such as ProGuard or R8 which removed methods from Gson
-
-**Solution:** First disable any code shrinking tools such as ProGuard or R8 and check if the issue persists. If not, you have to tweak the configuration of that tool to not modify Gson classes. Otherwise verify that the Gson JAR on your classpath is the same you are compiling against, and that there is only one Gson JAR on your classpath. See [this Stack Overflow question](https://stackoverflow.com/q/227486) to find out where a class is loaded from. For example, for debugging you could include the following code:
-
-```java
-System.out.println(Gson.class.getProtectionDomain().getCodeSource().getLocation());
-```
-
-If that fails with a `NullPointerException` you have to try one of the other ways to find out where a class is loaded from.
-
-## <a id="duplicate-fields"></a> `IllegalArgumentException`: 'Class ... declares multiple JSON fields named '...''
-
-**Symptom:** An exception with the message 'Class ... declares multiple JSON fields named '...'' is thrown
-
-**Reason:**
-
-- The name you have specified with a [`@SerializedName`](https://www.javadoc.io/doc/com.google.code.gson/gson/latest/com.google.gson/com/google/gson/annotations/SerializedName.html) annotation for a field collides with the name of another field
-- The [`FieldNamingStrategy`](https://javadoc.io/doc/com.google.code.gson/gson/latest/com.google.gson/com/google/gson/FieldNamingStrategy.html) you have specified produces conflicting field names
-- A field of your class has the same name as the field of a superclass
-
-Gson prevents multiple fields with the same name because during deserialization it would be ambiguous for which field the JSON data should be deserialized. For serialization it would cause the same field to appear multiple times in JSON. While the JSON specification permits this, it is likely that the application parsing the JSON data will not handle it correctly.
-
-**Solution:** First identify the fields with conflicting names based on the exception message. Then decide if you want to rename one of them using the [`@SerializedName`](https://www.javadoc.io/doc/com.google.code.gson/gson/latest/com.google.gson/com/google/gson/annotations/SerializedName.html) annotation, or if you want to [exclude](UserGuide.md#excluding-fields-from-serialization-and-deserialization) one of them. When excluding one of the fields you have to include it for both serialization and deserialization (even if your application only performs one of these actions) because the duplicate field check cannot differentiate between these actions.
-
-## <a id="java-lang-class-unsupported"></a> `UnsupportedOperationException` when serializing or deserializing `java.lang.Class`
-
-**Symptom:** An `UnsupportedOperationException` is thrown when trying to serialize or deserialize `java.lang.Class`
-
-**Reason:** Gson intentionally does not permit serializing and deserializing `java.lang.Class` for security reasons. Otherwise a malicious user could make your application load an arbitrary class from the classpath and, depending on what your application does with the `Class`, in the worst case perform a remote code execution attack.
-
-**Solution:** First check if you really need to serialize or deserialize a `Class`. Often it is possible to use string aliases and then map them to the known `Class`; you could write a custom [`TypeAdapter`](https://javadoc.io/doc/com.google.code.gson/gson/latest/com.google.gson/com/google/gson/TypeAdapter.html) to do this. If the `Class` values are not known in advance, try to introduce a common base class or interface for all these classes and then verify that the deserialized class is a subclass. For example assuming the base class is called `MyBaseClass`, your custom `TypeAdapter` should load the class like this:
-
-```java
-Class.forName(jsonString, false, getClass().getClassLoader()).asSubclass(MyBaseClass.class)
-```
-
-This will not initialize arbitrary classes, and it will throw a `ClassCastException` if the loaded class is not the same as or a subclass of `MyBaseClass`.
-
-## <a id="custom-adapter-not-used"></a> Custom type adapter is not used
-
-**Symptom:** You have registered a custom `TypeAdapter` (or `JsonSerializer` or `JsonDeserializer`) on a `GsonBuilder`, but Gson is not using your adapter
-
-**Reason:**
-
-- You registered the adapter for the wrong type
-- Or, you are serializing or deserializing a subclass
-
-**Solution:**
-
-- Verify that you are registering the adapter for the correct type. `GsonBuilder`'s `registerTypeAdapter` method unfortunately takes an `Object` as argument, so you will not see a compilation error when you provide the wrong type.
-  For example when you want to register an adapter for `MyClass`, you should call `registerTypeAdapter(MyClass.class, new MyClassAdapter())`.  
-  Also pay close attention to the package name, there might be classes with the same name in different packages, such as `java.util.Date` and `java.sql.Date`.
-- If you want to register an adapter for a primitive type such as `boolean`, you might also want to register it for the wrapper type `java.lang.Boolean`, and the other way around.
-- Be careful with parameterized types for `registerTypeAdapter` because Gson only uses the adapter if there is an exact match for the types.
-  For example if you register an adapter for `List<Number>` it won't be used for `List` (raw type), `List<Integer>` or `ArrayList<Number>`.
-  You can solve this by writing a [`TypeAdapterFactory`](https://javadoc.io/doc/com.google.code.gson/gson/latest/com.google.gson/com/google/gson/TypeAdapterFactory.html) instead, which checks manually if the type matches.
-- `registerTypeAdapter` only registers an adapter for the specified class, _but not for subclasses_. Use [`registerTypeHierarchyAdapter`](https://javadoc.io/doc/com.google.code.gson/gson/latest/com.google.gson/com/google/gson/GsonBuilder.html#registerTypeHierarchyAdapter(java.lang.Class,java.lang.Object))
-  to also handle subclasses.
-- The built-in adapters for `JsonElement` (and subclasses) and for `Object` cannot be overwritten. However, as workaround for a field of those types you can use the [`@JsonAdapter` annotation](https://javadoc.io/doc/com.google.code.gson/gson/latest/com.google.gson/com/google/gson/annotations/JsonAdapter.html) to specify a custom adapter.
-
-## <a id="type-token-raw"></a> `IllegalStateException`: 'TypeToken must be created with a type argument' <br> `RuntimeException`: 'Missing type parameter'
-
-**Symptom:** An `IllegalStateException` with the message 'TypeToken must be created with a type argument' is thrown.  
-For older Gson versions a `RuntimeException` with message 'Missing type parameter' is thrown.
-
-**Reason:**
-
-- You created a `TypeToken` without type argument, for example `new TypeToken() {}` (note the missing `<...>`). You always have to provide the type argument, for example like this: `new TypeToken<List<String>>() {}`. Normally the compiler will also emit a 'raw types' warning when you forget the `<...>`.
-- You are using a code shrinking tool such as ProGuard or R8 (Android app builds normally have this enabled by default) but have not configured it correctly for usage with Gson.
-
-**Solution:** When you are using a code shrinking tool such as ProGuard or R8 you have to adjust your configuration to include the following rules:
-
-```
-# Keep generic signatures; needed for correct type resolution
--keepattributes Signature
-
-# Keep class TypeToken (respectively its generic signature)
--keep class com.google.gson.reflect.TypeToken { *; }
-
-# Keep any (anonymous) classes extending TypeToken
--keep class * extends com.google.gson.reflect.TypeToken
-```
-
-See also the [Android example](examples/android-proguard-example/README.md) for more information.
-
-Note: For newer Gson versions these rules might be applied automatically; make sure you are using the latest Gson version and the latest version of the code shrinking tool.
-
-## <a id="r8-abstract-class"></a> `JsonIOException`: 'Abstract classes can't be instantiated!' (R8)
-
-**Symptom:** A `JsonIOException` with the message 'Abstract classes can't be instantiated!' is thrown; the class mentioned in the exception message is not actually `abstract` in your source code, and you are using the code shrinking tool R8 (Android app builds normally have this configured by default).
-
-Note: If the class which you are trying to deserialize is actually abstract, then this exception is probably unrelated to R8 and you will have to implement a custom [`InstanceCreator`](https://javadoc.io/doc/com.google.code.gson/gson/latest/com.google.gson/com/google/gson/InstanceCreator.html) or [`TypeAdapter`](https://javadoc.io/doc/com.google.code.gson/gson/latest/com.google.gson/com/google/gson/TypeAdapter.html) which creates an instance of a non-abstract subclass of the class.
-
-**Reason:** The code shrinking tool R8 performs optimizations where it removes the no-args constructor from a class and makes the class `abstract`. Due to this Gson cannot create an instance of the class.
-
-**Solution:** Make sure the class has a no-args constructor, then adjust your R8 configuration file to keep the constructor of the class. For example:
-
-```
-# Keep the no-args constructor of the deserialized class
--keepclassmembers class com.example.MyClass {
-  <init>();
-}
-```
-
-You can also use `<init>(...);` to keep all constructors of that class, but then you might actually rely on `sun.misc.Unsafe` on both JDK and Android to create classes without no-args constructor, see [`GsonBuilder.disableJdkUnsafe()`](https://javadoc.io/doc/com.google.code.gson/gson/latest/com.google.gson/com/google/gson/GsonBuilder.html#disableJdkUnsafe()) for more information.
-
-For Android you can add this rule to the `proguard-rules.pro` file, see also the [Android documentation](https://developer.android.com/build/shrink-code#keep-code). In case the class name in the exception message is obfuscated, see the Android documentation about [retracing](https://developer.android.com/build/shrink-code#retracing).
-
-For Android you can alternatively use the [`@Keep` annotation](https://developer.android.com/studio/write/annotations#keep) on the class or constructor you want to keep. That might be easier than having to maintain a custom R8 configuration.
-
-Note that the latest Gson versions (> 2.10.1) specify a default R8 configuration. If your class is a top-level class or is `static`, has a no-args constructor and its fields are annotated with Gson's [`@SerializedName`](https://www.javadoc.io/doc/com.google.code.gson/gson/latest/com.google.gson/com/google/gson/annotations/SerializedName.html), you might not have to perform any additional R8 configuration.
-
-## <a id="typetoken-type-variable"></a> `IllegalArgumentException`: 'TypeToken type argument must not contain a type variable'
-
-**Symptom:** An exception with the message 'TypeToken type argument must not contain a type variable' is thrown
-
-**Reason:** This exception is thrown when you create an anonymous `TypeToken` subclass which captures a type variable, for example `new TypeToken<List<T>>() {}` (where `T` is a type variable). At compile time such code looks safe and you can use the type `List<T>` without any warnings. However, this code is not actually type-safe because at runtime due to [type erasure](https://dev.java/learn/generics/type-erasure/) only the upper bound of the type variable is available. For the previous example that would be `List<Object>`. When using such a `TypeToken` with any Gson methods performing deserialization this would lead to confusing and difficult to debug `ClassCastException`s. For serialization it can in some cases also lead to undesired results.
-
-Note: Earlier version of Gson unfortunately did not prevent capturing type variables, which caused many users to unwittingly write type-unsafe code.
-
-**Solution:**
-
-- Use [`TypeToken.getParameterized(...)`](https://www.javadoc.io/doc/com.google.code.gson/gson/latest/com.google.gson/com/google/gson/reflect/TypeToken.html#getParameterized(java.lang.reflect.Type,java.lang.reflect.Type...)), for example `TypeToken.getParameterized(List.class, elementType)` where `elementType` is a type you have to provide separately.
-- For Kotlin users: Use [`reified` type parameters](https://kotlinlang.org/docs/inline-functions.html#reified-type-parameters), that means change `<T>` to `<reified T>`, if possible. If you have a chain of functions with type parameters you will probably have to make all of them `reified`.
-- If you don't actually use Gson's `TypeToken` for any Gson method, use a general purpose 'type token' implementation provided by a different library instead, for example Guava's [`com.google.common.reflect.TypeToken`](https://javadoc.io/doc/com.google.guava/guava/latest/com/google/common/reflect/TypeToken.html).
-
-For backward compatibility it is possible to restore Gson's old behavior of allowing `TypeToken` to capture type variables by setting the [system property](https://docs.oracle.com/en/java/javase/11/docs/api/java.base/java/lang/System.html#setProperty(java.lang.String,java.lang.String)) `gson.allowCapturingTypeVariables` to `"true"`, **however**:
-
-- This does not solve any of the type-safety problems mentioned above; in the long term you should prefer one of the other solutions listed above. This system property might be removed in future Gson versions.
-- You should only ever set the property to `"true"`, but never to any other value or manually clear it. Otherwise this might counteract any libraries you are using which might have deliberately set the system property because they rely on its behavior.
-=======
-# Troubleshooting Guide
-
-This guide describes how to troubleshoot common issues when using Gson.
-
-<!-- The '<a id="..."></a>' anchors below are used to create stable links; don't remove or rename them -->
-<!-- Use only lowercase IDs, GitHub seems to not support uppercase IDs, see also https://github.com/orgs/community/discussions/50962 -->
-
-## <a id="class-cast-exception"></a> `ClassCastException` when using deserialized object
-
-**Symptom:** `ClassCastException` is thrown when accessing an object deserialized by Gson
-
-**Reason:** Your code is most likely not type-safe
-
-**Solution:** Make sure your code adheres to the following:
-
-- Avoid raw types: Instead of calling `fromJson(..., List.class)`, create for example a `TypeToken<List<MyClass>>`.
-  See the [user guide](UserGuide.md#collections-examples) for more information.
-- When using `TypeToken` prefer the `Gson.fromJson` overloads with `TypeToken` parameter such as [`fromJson(Reader, TypeToken)`](https://www.javadoc.io/doc/com.google.code.gson/gson/latest/com.google.gson/com/google/gson/Gson.html#fromJson(java.io.Reader,com.google.gson.reflect.TypeToken)).
-  The overloads with `Type` parameter do not provide any type-safety guarantees.
-- When using `TypeToken` make sure you don't capture a type variable. For example avoid something like `new TypeToken<List<T>>()` (where `T` is a type variable). Due to Java [type erasure](https://dev.java/learn/generics/type-erasure/) the actual type of `T` is not available at runtime. Refactor your code to pass around `TypeToken` instances or use [`TypeToken.getParameterized(...)`](https://www.javadoc.io/doc/com.google.code.gson/gson/latest/com.google.gson/com/google/gson/reflect/TypeToken.html#getParameterized(java.lang.reflect.Type,java.lang.reflect.Type...)), for example `TypeToken.getParameterized(List.class, elementType)` where `elementType` is a type you have to provide separately.
-
-## <a id="reflection-inaccessible"></a> `InaccessibleObjectException`: 'module ... does not "opens ..." to unnamed module'
-
-**Symptom:** An exception with a message in the form 'module ... does not "opens ..." to unnamed module' is thrown
-
-**Reason:** You use Gson by accident to access internal fields of third-party classes
-
-**Solution:** Write custom Gson [`TypeAdapter`](https://www.javadoc.io/doc/com.google.code.gson/gson/latest/com.google.gson/com/google/gson/TypeAdapter.html) implementations for the affected classes or change the type of your data. If this occurs for a field in one of your classes which you did not actually want to serialize or deserialize in the first place, you can exclude that field, see the [user guide](UserGuide.md#excluding-fields-from-serialization-and-deserialization).
-
-**Explanation:**
-
-When no built-in adapter for a type exists and no custom adapter has been registered, Gson falls back to using reflection to access the fields of a class (including `private` ones). Most likely you are seeing this error because you (by accident) rely on the reflection-based adapter for third-party classes. That should be avoided because you make yourself dependent on the implementation details of these classes which could change at any point. For the JDK it is also not possible anymore to access internal fields using reflection starting with JDK 17, see [JEP 403](https://openjdk.org/jeps/403).
-
-If you want to prevent using reflection on third-party classes in the future you can write your own [`ReflectionAccessFilter`](https://www.javadoc.io/doc/com.google.code.gson/gson/latest/com.google.gson/com/google/gson/ReflectionAccessFilter.html) or use one of the predefined ones, such as `ReflectionAccessFilter.BLOCK_ALL_PLATFORM`.
-
-## <a id="reflection-inaccessible-to-module-gson"></a> `InaccessibleObjectException`: 'module ... does not "opens ..." to module com.google.gson'
-
-**Symptom:** An exception with a message in the form 'module ... does not "opens ..." to module com.google.gson' is thrown
-
-**Reason:**
-
-- If the reported package is your own package then you have not configured the module declaration of your project to allow Gson to use reflection on your classes.
-- If the reported package is from a third party library or the JDK see [this troubleshooting point](#inaccessibleobjectexception-module--does-not-opens--to-unnamed-module).
-
-**Solution:** Make sure the `module-info.java` file of your project allows Gson to use reflection on your classes, for example:
-
-```java
-module mymodule {
-    requires com.google.gson;
-
-    opens mypackage to com.google.gson;
-}
-```
-
-Or in case this occurs for a field in one of your classes which you did not actually want to serialize or deserialize in the first place, you can exclude that field, see the [user guide](UserGuide.md#excluding-fields-from-serialization-and-deserialization).
-
-## <a id="android-app-random-names"></a> Android app not working in Release mode; random property names
-
-**Symptom:** Your Android app is working fine in Debug mode but fails in Release mode and the JSON properties have seemingly random names such as `a`, `b`, ...
-
-**Reason:** You probably have not configured ProGuard / R8 correctly
-
-**Solution:** Make sure you have configured ProGuard / R8 correctly to preserve the names of your fields. See the [Android example](examples/android-proguard-example/README.md) for more information.
-
-## <a id="android-app-broken-after-app-update"></a> Android app unable to parse JSON after app update
-
-**Symptom:** You released a new version of your Android app and it fails to parse JSON data created by the previous version of your app
-
-**Reason:** You probably have not configured ProGuard / R8 correctly; probably the field names are being obfuscated and their naming changed between the versions of your app
-
-**Solution:** Make sure you have configured ProGuard / R8 correctly to preserve the names of your fields. See the [Android example](examples/android-proguard-example/README.md) for more information.
-
-If you want to preserve backward compatibility for you app you can use [`@SerializedName`](https://www.javadoc.io/doc/com.google.code.gson/gson/latest/com.google.gson/com/google/gson/annotations/SerializedName.html) on the fields to specify the obfuscated name as alternate, for example: `@SerializedName(value = "myprop", alternate = "a")`
-
-Normally ProGuard and R8 produce a mapping file, this makes it easier to find out the obfuscated field names instead of having to find them out through trial and error or other means. See the [Android Studio user guide](https://developer.android.com/studio/build/shrink-code.html#retracing) for more information.
-
-## <a id="default-field-values-missing"></a> Default field values not present after deserialization
-
-**Symptom:** You have assign default values to fields but after deserialization the fields have their standard value (such as `null` or `0`)
-
-**Reason:** Gson cannot invoke the constructor of your class and falls back to JDK `Unsafe` (or similar means)
-
-**Solution:** Make sure that the class:
-
-- is `static` (explicitly or implicitly when it is a top-level class)
-- has a no-args constructor
-
-Otherwise Gson will by default try to use JDK `Unsafe` or similar means to create an instance of your class without invoking the constructor and without running any initializers. You can also disable that behavior through [`GsonBuilder.disableJdkUnsafe()`](https://www.javadoc.io/doc/com.google.code.gson/gson/latest/com.google.gson/com/google/gson/GsonBuilder.html#disableJdkUnsafe()) to notice such issues early on.
-
-## <a id="anonymous-local-null"></a> `null` values for anonymous and local classes
-
-**Symptom:** Objects of a class are always serialized as JSON `null` / always deserialized as Java `null`
-
-**Reason:** The class you are serializing or deserializing is an anonymous or a local class (or you have specified a custom `ExclusionStrategy`)
-
-**Solution:** Convert the class to a `static` nested class. If the class is already `static` make sure you have not specified a Gson `ExclusionStrategy` which might exclude the class.
-
-Notes:
-
-- "double brace-initialization" also creates anonymous classes
-- Local record classes (feature added in Java 16) are supported by Gson and are not affected by this
-
-## <a id="map-key-wrong-json"></a> Map keys having unexpected format in JSON
-
-**Symptom:** JSON output for `Map` keys is unexpected / cannot be deserialized again
-
-**Reason:** The `Map` key type is 'complex' and you have not configured the `GsonBuilder` properly
-
-**Solution:** Use [`GsonBuilder.enableComplexMapKeySerialization()`](https://www.javadoc.io/doc/com.google.code.gson/gson/latest/com.google.gson/com/google/gson/GsonBuilder.html#enableComplexMapKeySerialization()). See also the [user guide](UserGuide.md#maps-examples) for more information.
-
-## <a id="malformed-json"></a> Parsing JSON fails with `MalformedJsonException`
-
-**Symptom:** JSON parsing fails with `MalformedJsonException`
-
-**Reason:** The JSON data is actually malformed
-
-**Solution:** During debugging, log the JSON data right before calling Gson methods or set a breakpoint to inspect the data and make sure it has the expected format. Sometimes APIs might return HTML error pages (instead of JSON data) when reaching rate limits or when other errors occur. Also read the location information of the `MalformedJsonException` exception message, it indicates where exactly in the document the malformed data was detected, including the [JSONPath](https://goessner.net/articles/JsonPath/).
-
-For example, let's assume you want to deserialize the following JSON data:
-
-```json
-{
-  "languages": [
-    "English",
-    "French",
-  ]
-}
-```
-
-This will fail with an exception similar to this one: `MalformedJsonException: Use JsonReader.setStrictness(Strictness.LENIENT) to accept malformed JSON at line 5 column 4 path $.languages[2]`\
-The problem here is the trailing comma (`,`) after `"French"`, trailing commas are not allowed by the JSON specification. The location information "line 5 column 4" points to the `]` in the JSON data (with some slight inaccuracies) because Gson expected another value after `,` instead of the closing `]`. The JSONPath `$.languages[2]` in the exception message also points there: `$.` refers to the root object, `languages` refers to its member of that name and `[2]` refers to the (missing) third value in the JSON array value of that member (numbering starts at 0, so it is `[2]` instead of `[3]`).\
-The proper solution here is to fix the malformed JSON data.
-
-To spot syntax errors in the JSON data easily you can open it in an editor with support for JSON, for example Visual Studio Code. It will highlight within the JSON data the error location and show why the JSON data is considered invalid.
-
-## <a id="number-parsed-as-double"></a> Integral JSON number is parsed as `double`
-
-**Symptom:** JSON data contains an integral number such as `45` but Gson returns it as `double`
-
-**Reason:** When parsing a JSON number as `Object`, Gson will by default always return a `double`
-
-**Solution:** Use [`GsonBuilder.setObjectToNumberStrategy`](https://www.javadoc.io/doc/com.google.code.gson/gson/latest/com.google.gson/com/google/gson/GsonBuilder.html#setObjectToNumberStrategy(com.google.gson.ToNumberStrategy)) to specify what type of number should be returned
-
-## <a id="default-lenient"></a> Malformed JSON not rejected
-
-**Symptom:** Gson parses malformed JSON without throwing any exceptions
-
-**Reason:** Due to legacy reasons Gson performs parsing by default in lenient mode
-
-**Solution:** If you are using Gson 2.11.0 or newer, call [`GsonBuilder.setStrictness`](https://www.javadoc.io/doc/com.google.code.gson/gson/latest/com.google.gson/com/google/gson/GsonBuilder.html#setStrictness(com.google.gson.Strictness)),
-[`JsonReader.setStrictness`](https://www.javadoc.io/doc/com.google.code.gson/gson/latest/com.google.gson/com/google/gson/stream/JsonReader.html#setStrictness(com.google.gson.Strictness))
-and [`JsonWriter.setStrictness`](https://www.javadoc.io/doc/com.google.code.gson/gson/latest/com.google.gson/com/google/gson/stream/JsonWriter.html#setStrictness(com.google.gson.Strictness))
-with `Strictness.STRICT` to overwrite the default lenient behavior of `Gson` and make these classes strictly adhere to the JSON specification.
-Otherwise if you are using an older Gson version, see the [`Gson` class documentation](https://www.javadoc.io/doc/com.google.code.gson/gson/latest/com.google.gson/com/google/gson/Gson.html#default-lenient)
-section "JSON Strictness handling" for alternative solutions.
-
-## <a id="unexpected-json-structure"></a> `IllegalStateException`: "Expected ... but was ..."
-
-**Symptom:** An `IllegalStateException` with a message in the form "Expected ... but was ..." is thrown
-
-**Reason:** The JSON data does not have the correct format
-
-**Solution:** Make sure that your classes correctly model the JSON data. Also during debugging log the JSON data right before calling Gson methods or set a breakpoint to inspect the data and make sure it has the expected format. Read the location information of the exception message, it indicates where exactly in the document the error occurred, including the [JSONPath](https://goessner.net/articles/JsonPath/).
-
-For example, let's assume you have the following Java class:
-
-```java
-class WebPage {
-    String languages;
-}
-```
-
-And you want to deserialize the following JSON data:
-
-```json
-{
-  "languages": ["English", "French"]
-}
-```
-
-This will fail with an exception similar to this one: `IllegalStateException: Expected a string but was BEGIN_ARRAY at line 2 column 17 path $.languages`\
-This means Gson expected a JSON string value but found the beginning of a JSON array (`[`). The location information "line 2 column 17" points to the `[` in the JSON data (with some slight inaccuracies), so does the JSONPath `$.languages` in the exception message. It refers to the `languages` member of the root object (`$.`).\
-The solution here is to change in the `WebPage` class the field `String languages` to `List<String> languages`.
-
-## <a id="adapter-not-null-safe"></a> `IllegalStateException`: "Expected ... but was NULL"
-
-**Symptom:** An `IllegalStateException` with a message in the form "Expected ... but was NULL" is thrown
-
-**Reason:**
-
-- A built-in adapter does not support JSON null values
-- You have written a custom `TypeAdapter` which does not properly handle JSON null values
-
-**Solution:** If this occurs for a custom adapter you wrote, add code similar to the following at the beginning of its `read` method:
-
-```java
-@Override
-public MyClass read(JsonReader in) throws IOException {
-    if (in.peek() == JsonToken.NULL) {
-        in.nextNull();
-        return null;
-    }
-
-    ...
-}
-```
-
-Alternatively you can call [`nullSafe()`](https://www.javadoc.io/doc/com.google.code.gson/gson/latest/com.google.gson/com/google/gson/TypeAdapter.html#nullSafe()) on the adapter instance you created.
-
-## <a id="serialize-nulls"></a> Properties missing in JSON
-
-**Symptom:** Properties are missing in the JSON output
-
-**Reason:** Gson by default omits JSON null from the output (or: ProGuard / R8 is not configured correctly and removed unused fields)
-
-**Solution:** Use [`GsonBuilder.serializeNulls()`](https://www.javadoc.io/doc/com.google.code.gson/gson/latest/com.google.gson/com/google/gson/GsonBuilder.html#serializeNulls())
-
-Note: Gson does not support anonymous and local classes and will serialize them as JSON null, see the [related troubleshooting point](#null-values-for-anonymous-and-local-classes).
-
-## <a id="android-internal-fields"></a> JSON output changes for newer Android versions
-
-**Symptom:** The JSON output differs when running on newer Android versions
-
-**Reason:** You use Gson by accident to access internal fields of Android classes
-
-**Solution:** Write custom Gson [`TypeAdapter`](https://www.javadoc.io/doc/com.google.code.gson/gson/latest/com.google.gson/com/google/gson/TypeAdapter.html) implementations for the affected classes or change the type of your data
-
-**Explanation:**
-
-When no built-in adapter for a type exists and no custom adapter has been registered, Gson falls back to using reflection to access the fields of a class (including `private` ones). Most likely you are experiencing this issue because you (by accident) rely on the reflection-based adapter for Android classes. That should be avoided because you make yourself dependent on the implementation details of these classes which could change at any point.
-
-If you want to prevent using reflection on third-party classes in the future you can write your own [`ReflectionAccessFilter`](https://www.javadoc.io/doc/com.google.code.gson/gson/latest/com.google.gson/com/google/gson/ReflectionAccessFilter.html) or use one of the predefined ones, such as `ReflectionAccessFilter.BLOCK_ALL_PLATFORM`.
-
-## <a id="json-static-fields"></a> JSON output contains values of `static` fields
-
-**Symptom:** The JSON output contains values of `static` fields
-
-**Reason:** You used `GsonBuilder.excludeFieldsWithModifiers` to overwrite the default excluded modifiers
-
-**Solution:** When calling `GsonBuilder.excludeFieldsWithModifiers` you overwrite the default excluded modifiers. Therefore, you have to explicitly exclude `static` fields if desired. This can be done by adding `Modifier.STATIC` as additional argument.
-
-## <a id="no-such-method-error"></a> `NoSuchMethodError` when calling Gson methods
-
-**Symptom:** A `java.lang.NoSuchMethodError` is thrown when trying to call certain Gson methods
-
-**Reason:**
-
-- You have multiple versions of Gson on your classpath
-- Or, the Gson version you compiled against is different from the one on your classpath
-- Or, you are using a code shrinking tool such as ProGuard or R8 which removed methods from Gson
-
-**Solution:** First disable any code shrinking tools such as ProGuard or R8 and check if the issue persists. If not, you have to tweak the configuration of that tool to not modify Gson classes. Otherwise verify that the Gson JAR on your classpath is the same you are compiling against, and that there is only one Gson JAR on your classpath. See [this Stack Overflow question](https://stackoverflow.com/q/227486) to find out where a class is loaded from. For example, for debugging you could include the following code:
-
-```java
-System.out.println(Gson.class.getProtectionDomain().getCodeSource().getLocation());
-```
-
-If that fails with a `NullPointerException` you have to try one of the other ways to find out where a class is loaded from.
-
-## <a id="duplicate-fields"></a> `IllegalArgumentException`: 'Class ... declares multiple JSON fields named '...''
-
-**Symptom:** An exception with the message 'Class ... declares multiple JSON fields named '...'' is thrown
-
-**Reason:**
-
-- The name you have specified with a [`@SerializedName`](https://www.javadoc.io/doc/com.google.code.gson/gson/latest/com.google.gson/com/google/gson/annotations/SerializedName.html) annotation for a field collides with the name of another field
-- The [`FieldNamingStrategy`](https://javadoc.io/doc/com.google.code.gson/gson/latest/com.google.gson/com/google/gson/FieldNamingStrategy.html) you have specified produces conflicting field names
-- A field of your class has the same name as the field of a superclass
-
-Gson prevents multiple fields with the same name because during deserialization it would be ambiguous for which field the JSON data should be deserialized. For serialization it would cause the same field to appear multiple times in JSON. While the JSON specification permits this, it is likely that the application parsing the JSON data will not handle it correctly.
-
-**Solution:** First identify the fields with conflicting names based on the exception message. Then decide if you want to rename one of them using the [`@SerializedName`](https://www.javadoc.io/doc/com.google.code.gson/gson/latest/com.google.gson/com/google/gson/annotations/SerializedName.html) annotation, or if you want to [exclude](UserGuide.md#excluding-fields-from-serialization-and-deserialization) one of them. When excluding one of the fields you have to include it for both serialization and deserialization (even if your application only performs one of these actions) because the duplicate field check cannot differentiate between these actions.
-
-## <a id="java-lang-class-unsupported"></a> `UnsupportedOperationException` when serializing or deserializing `java.lang.Class`
-
-**Symptom:** An `UnsupportedOperationException` is thrown when trying to serialize or deserialize `java.lang.Class`
-
-**Reason:** Gson intentionally does not permit serializing and deserializing `java.lang.Class` for security reasons. Otherwise a malicious user could make your application load an arbitrary class from the classpath and, depending on what your application does with the `Class`, in the worst case perform a remote code execution attack.
-
-**Solution:** First check if you really need to serialize or deserialize a `Class`. Often it is possible to use string aliases and then map them to the known `Class`; you could write a custom [`TypeAdapter`](https://javadoc.io/doc/com.google.code.gson/gson/latest/com.google.gson/com/google/gson/TypeAdapter.html) to do this. If the `Class` values are not known in advance, try to introduce a common base class or interface for all these classes and then verify that the deserialized class is a subclass. For example assuming the base class is called `MyBaseClass`, your custom `TypeAdapter` should load the class like this:
-
-```java
-Class.forName(jsonString, false, getClass().getClassLoader()).asSubclass(MyBaseClass.class)
-```
-
-This will not initialize arbitrary classes, and it will throw a `ClassCastException` if the loaded class is not the same as or a subclass of `MyBaseClass`.
-
-## <a id="type-token-raw"></a> `IllegalStateException`: 'TypeToken must be created with a type argument' <br> `RuntimeException`: 'Missing type parameter'
-
-**Symptom:** An `IllegalStateException` with the message 'TypeToken must be created with a type argument' is thrown.\
-For older Gson versions a `RuntimeException` with message 'Missing type parameter' is thrown.
-
-**Reason:**
-
-- You created a `TypeToken` without type argument, for example `new TypeToken() {}` (note the missing `<...>`). You always have to provide the type argument, for example like this: `new TypeToken<List<String>>() {}`. Normally the compiler will also emit a 'raw types' warning when you forget the `<...>`.
-- You are using a code shrinking tool such as ProGuard or R8 (Android app builds normally have this enabled by default) but have not configured it correctly for usage with Gson.
-
-**Solution:** When you are using a code shrinking tool such as ProGuard or R8 you have to adjust your configuration to include the following rules:
-
-```
-# Keep generic signatures; needed for correct type resolution
--keepattributes Signature
-
-# Keep class TypeToken (respectively its generic signature)
--keep class com.google.gson.reflect.TypeToken { *; }
-
-# Keep any (anonymous) classes extending TypeToken
--keep class * extends com.google.gson.reflect.TypeToken
-```
-
-See also the [Android example](examples/android-proguard-example/README.md) for more information.
-
-Note: For newer Gson versions these rules might be applied automatically; make sure you are using the latest Gson version and the latest version of the code shrinking tool.
-
-## <a id="r8-abstract-class"></a> `JsonIOException`: 'Abstract classes can't be instantiated!' (R8)
-
-**Symptom:** A `JsonIOException` with the message 'Abstract classes can't be instantiated!' is thrown; the class mentioned in the exception message is not actually `abstract` in your source code, and you are using the code shrinking tool R8 (Android app builds normally have this configured by default).
-
-Note: If the class which you are trying to deserialize is actually abstract, then this exception is probably unrelated to R8 and you will have to implement a custom [`InstanceCreator`](https://javadoc.io/doc/com.google.code.gson/gson/latest/com.google.gson/com/google/gson/InstanceCreator.html) or [`TypeAdapter`](https://javadoc.io/doc/com.google.code.gson/gson/latest/com.google.gson/com/google/gson/TypeAdapter.html) which creates an instance of a non-abstract subclass of the class.
-
-**Reason:** The code shrinking tool R8 performs optimizations where it removes the no-args constructor from a class and makes the class `abstract`. Due to this Gson cannot create an instance of the class.
-
-**Solution:** Make sure the class has a no-args constructor, then adjust your R8 configuration file to keep the constructor of the class. For example:
-
-```
-# Keep the no-args constructor of the deserialized class
--keepclassmembers class com.example.MyClass {
-  <init>();
-}
-```
-
-You can also use `<init>(...);` to keep all constructors of that class, but then you might actually rely on `sun.misc.Unsafe` on both JDK and Android to create classes without no-args constructor, see [`GsonBuilder.disableJdkUnsafe()`](https://javadoc.io/doc/com.google.code.gson/gson/latest/com.google.gson/com/google/gson/GsonBuilder.html#disableJdkUnsafe()) for more information.
-
-For Android you can add this rule to the `proguard-rules.pro` file, see also the [Android documentation](https://developer.android.com/build/shrink-code#keep-code). In case the class name in the exception message is obfuscated, see the Android documentation about [retracing](https://developer.android.com/build/shrink-code#retracing).
-
-For Android you can alternatively use the [`@Keep` annotation](https://developer.android.com/studio/write/annotations#keep) on the class or constructor you want to keep. That might be easier than having to maintain a custom R8 configuration.
-
-Note that the latest Gson versions (> 2.10.1) specify a default R8 configuration. If your class is a top-level class or is `static`, has a no-args constructor and its fields are annotated with Gson's [`@SerializedName`](https://www.javadoc.io/doc/com.google.code.gson/gson/latest/com.google.gson/com/google/gson/annotations/SerializedName.html), you might not have to perform any additional R8 configuration.
-
-## <a id="typetoken-type-variable"></a> `IllegalArgumentException`: 'TypeToken type argument must not contain a type variable'
-
-**Symptom:** An exception with the message 'TypeToken type argument must not contain a type variable' is thrown
-
-**Reason:** This exception is thrown when you create an anonymous `TypeToken` subclass which captures a type variable, for example `new TypeToken<List<T>>() {}` (where `T` is a type variable). At compile time such code looks safe and you can use the type `List<T>` without any warnings. However, this code is not actually type-safe because at runtime due to [type erasure](https://dev.java/learn/generics/type-erasure/) only the upper bound of the type variable is available. For the previous example that would be `List<Object>`. When using such a `TypeToken` with any Gson methods performing deserialization this would lead to confusing and difficult to debug `ClassCastException`s. For serialization it can in some cases also lead to undesired results.
-
-Note: Earlier version of Gson unfortunately did not prevent capturing type variables, which caused many users to unwittingly write type-unsafe code.
-
-**Solution:**
-
-- Use [`TypeToken.getParameterized(...)`](https://www.javadoc.io/doc/com.google.code.gson/gson/latest/com.google.gson/com/google/gson/reflect/TypeToken.html#getParameterized(java.lang.reflect.Type,java.lang.reflect.Type...)), for example `TypeToken.getParameterized(List.class, elementType)` where `elementType` is a type you have to provide separately.
-- For Kotlin users: Use [`reified` type parameters](https://kotlinlang.org/docs/inline-functions.html#reified-type-parameters), that means change `<T>` to `<reified T>`, if possible. If you have a chain of functions with type parameters you will probably have to make all of them `reified`.
-- If you don't actually use Gson's `TypeToken` for any Gson method, use a general purpose 'type token' implementation provided by a different library instead, for example Guava's [`com.google.common.reflect.TypeToken`](https://javadoc.io/doc/com.google.guava/guava/latest/com/google/common/reflect/TypeToken.html).
-
-For backward compatibility it is possible to restore Gson's old behavior of allowing `TypeToken` to capture type variables by setting the [system property](https://docs.oracle.com/en/java/javase/11/docs/api/java.base/java/lang/System.html#setProperty(java.lang.String,java.lang.String)) `gson.allowCapturingTypeVariables` to `"true"`, **however**:
-
-- This does not solve any of the type-safety problems mentioned above; in the long term you should prefer one of the other solutions listed above. This system property might be removed in future Gson versions.
-- You should only ever set the property to `"true"`, but never to any other value or manually clear it. Otherwise this might counteract any libraries you are using which might have deliberately set the system property because they rely on its behavior.
->>>>>>> 2f48cc76
+# Troubleshooting Guide
+
+This guide describes how to troubleshoot common issues when using Gson.
+
+<!-- The '<a id="..."></a>' anchors below are used to create stable links; don't remove or rename them -->
+<!-- Use only lowercase IDs, GitHub seems to not support uppercase IDs, see also https://github.com/orgs/community/discussions/50962 -->
+
+## <a id="class-cast-exception"></a> `ClassCastException` when using deserialized object
+
+**Symptom:** `ClassCastException` is thrown when accessing an object deserialized by Gson
+
+**Reason:** Your code is most likely not type-safe
+
+**Solution:** Make sure your code adheres to the following:
+
+- Avoid raw types: Instead of calling `fromJson(..., List.class)`, create for example a `TypeToken<List<MyClass>>`.
+  See the [user guide](UserGuide.md#collections-examples) for more information.
+- When using `TypeToken` prefer the `Gson.fromJson` overloads with `TypeToken` parameter such as [`fromJson(Reader, TypeToken)`](https://www.javadoc.io/doc/com.google.code.gson/gson/latest/com.google.gson/com/google/gson/Gson.html#fromJson(java.io.Reader,com.google.gson.reflect.TypeToken)).
+  The overloads with `Type` parameter do not provide any type-safety guarantees.
+- When using `TypeToken` make sure you don't capture a type variable. For example avoid something like `new TypeToken<List<T>>()` (where `T` is a type variable). Due to Java [type erasure](https://dev.java/learn/generics/type-erasure/) the actual type of `T` is not available at runtime. Refactor your code to pass around `TypeToken` instances or use [`TypeToken.getParameterized(...)`](https://www.javadoc.io/doc/com.google.code.gson/gson/latest/com.google.gson/com/google/gson/reflect/TypeToken.html#getParameterized(java.lang.reflect.Type,java.lang.reflect.Type...)), for example `TypeToken.getParameterized(List.class, elementType)` where `elementType` is a type you have to provide separately.
+
+## <a id="reflection-inaccessible"></a> `InaccessibleObjectException`: 'module ... does not "opens ..." to unnamed module'
+
+**Symptom:** An exception with a message in the form 'module ... does not "opens ..." to unnamed module' is thrown
+
+**Reason:** You use Gson by accident to access internal fields of third-party classes
+
+**Solution:** Write custom Gson [`TypeAdapter`](https://www.javadoc.io/doc/com.google.code.gson/gson/latest/com.google.gson/com/google/gson/TypeAdapter.html) implementations for the affected classes or change the type of your data.
+If you already wrote a custom adapter, but it is not used, see [this troubleshooting point](#custom-adapter-not-used).  
+If this occurs for a field in one of your classes which you did not actually want to serialize or deserialize in the first place, you can exclude that field, see the [user guide](UserGuide.md#excluding-fields-from-serialization-and-deserialization).
+
+**Explanation:**
+
+When no built-in adapter for a type exists and no custom adapter has been registered, Gson falls back to using reflection to access the fields of a class (including `private` ones). Most likely you are seeing this error because you (by accident) rely on the reflection-based adapter for third-party classes. That should be avoided because you make yourself dependent on the implementation details of these classes which could change at any point. For the JDK it is also not possible anymore to access internal fields using reflection starting with JDK 17, see [JEP 403](https://openjdk.org/jeps/403).
+
+If you want to prevent using reflection on third-party classes in the future you can write your own [`ReflectionAccessFilter`](https://www.javadoc.io/doc/com.google.code.gson/gson/latest/com.google.gson/com/google/gson/ReflectionAccessFilter.html) or use one of the predefined ones, such as `ReflectionAccessFilter.BLOCK_ALL_PLATFORM`.
+
+## <a id="reflection-inaccessible-to-module-gson"></a> `InaccessibleObjectException`: 'module ... does not "opens ..." to module com.google.gson'
+
+**Symptom:** An exception with a message in the form 'module ... does not "opens ..." to module com.google.gson' is thrown
+
+**Reason:**
+
+- If the reported package is your own package then you have not configured the module declaration of your project to allow Gson to use reflection on your classes.
+- If the reported package is from a third party library or the JDK see [this troubleshooting point](#inaccessibleobjectexception-module--does-not-opens--to-unnamed-module).
+
+**Solution:** Make sure the `module-info.java` file of your project allows Gson to use reflection on your classes, for example:
+
+```java
+module mymodule {
+    requires com.google.gson;
+
+    opens mypackage to com.google.gson;
+}
+```
+
+Or in case this occurs for a field in one of your classes which you did not actually want to serialize or deserialize in the first place, you can exclude that field, see the [user guide](UserGuide.md#excluding-fields-from-serialization-and-deserialization).
+
+## <a id="android-app-random-names"></a> Android app not working in Release mode; random property names
+
+**Symptom:** Your Android app is working fine in Debug mode but fails in Release mode and the JSON properties have seemingly random names such as `a`, `b`, ...
+
+**Reason:** You probably have not configured ProGuard / R8 correctly
+
+**Solution:** Make sure you have configured ProGuard / R8 correctly to preserve the names of your fields. See the [Android example](examples/android-proguard-example/README.md) for more information.
+
+## <a id="android-app-broken-after-app-update"></a> Android app unable to parse JSON after app update
+
+**Symptom:** You released a new version of your Android app and it fails to parse JSON data created by the previous version of your app
+
+**Reason:** You probably have not configured ProGuard / R8 correctly; probably the field names are being obfuscated and their naming changed between the versions of your app
+
+**Solution:** Make sure you have configured ProGuard / R8 correctly to preserve the names of your fields. See the [Android example](examples/android-proguard-example/README.md) for more information.
+
+If you want to preserve backward compatibility for you app you can use [`@SerializedName`](https://www.javadoc.io/doc/com.google.code.gson/gson/latest/com.google.gson/com/google/gson/annotations/SerializedName.html) on the fields to specify the obfuscated name as alternate, for example: `@SerializedName(value = "myprop", alternate = "a")`
+
+Normally ProGuard and R8 produce a mapping file, this makes it easier to find out the obfuscated field names instead of having to find them out through trial and error or other means. See the [Android Studio user guide](https://developer.android.com/studio/build/shrink-code.html#retracing) for more information.
+
+## <a id="default-field-values-missing"></a> Default field values not present after deserialization
+
+**Symptom:** You have assign default values to fields but after deserialization the fields have their standard value (such as `null` or `0`)
+
+**Reason:** Gson cannot invoke the constructor of your class and falls back to JDK `Unsafe` (or similar means)
+
+**Solution:** Make sure that the class:
+
+- is `static` (explicitly or implicitly when it is a top-level class)
+- has a no-args constructor
+
+Otherwise Gson will by default try to use JDK `Unsafe` or similar means to create an instance of your class without invoking the constructor and without running any initializers. You can also disable that behavior through [`GsonBuilder.disableJdkUnsafe()`](https://www.javadoc.io/doc/com.google.code.gson/gson/latest/com.google.gson/com/google/gson/GsonBuilder.html#disableJdkUnsafe()) to notice such issues early on.
+
+## <a id="anonymous-local-null"></a> `null` values for anonymous and local classes
+
+**Symptom:** Objects of a class are always serialized as JSON `null` / always deserialized as Java `null`
+
+**Reason:** The class you are serializing or deserializing is an anonymous or a local class (or you have specified a custom `ExclusionStrategy`)
+
+**Solution:** Convert the class to a `static` nested class. If the class is already `static` make sure you have not specified a Gson `ExclusionStrategy` which might exclude the class.
+
+Notes:
+
+- "double brace-initialization" also creates anonymous classes
+- Local record classes (feature added in Java 16) are supported by Gson and are not affected by this
+
+## <a id="map-key-wrong-json"></a> Map keys having unexpected format in JSON
+
+**Symptom:** JSON output for `Map` keys is unexpected / cannot be deserialized again
+
+**Reason:** The `Map` key type is 'complex' and you have not configured the `GsonBuilder` properly
+
+**Solution:** Use [`GsonBuilder.enableComplexMapKeySerialization()`](https://www.javadoc.io/doc/com.google.code.gson/gson/latest/com.google.gson/com/google/gson/GsonBuilder.html#enableComplexMapKeySerialization()). See also the [user guide](UserGuide.md#maps-examples) for more information.
+
+## <a id="malformed-json"></a> Parsing JSON fails with `MalformedJsonException`
+
+**Symptom:** JSON parsing fails with `MalformedJsonException`
+
+**Reason:** The JSON data is actually malformed
+
+**Solution:** During debugging, log the JSON data right before calling Gson methods or set a breakpoint to inspect the data and make sure it has the expected format. Sometimes APIs might return HTML error pages (instead of JSON data) when reaching rate limits or when other errors occur. Also read the location information of the `MalformedJsonException` exception message, it indicates where exactly in the document the malformed data was detected, including the [JSONPath](https://goessner.net/articles/JsonPath/).
+
+For example, let's assume you want to deserialize the following JSON data:
+
+```json
+{
+  "languages": [
+    "English",
+    "French",
+  ]
+}
+```
+
+This will fail with an exception similar to this one: `MalformedJsonException: Use JsonReader.setStrictness(Strictness.LENIENT) to accept malformed JSON at line 5 column 4 path $.languages[2]`\
+The problem here is the trailing comma (`,`) after `"French"`, trailing commas are not allowed by the JSON specification. The location information "line 5 column 4" points to the `]` in the JSON data (with some slight inaccuracies) because Gson expected another value after `,` instead of the closing `]`. The JSONPath `$.languages[2]` in the exception message also points there: `$.` refers to the root object, `languages` refers to its member of that name and `[2]` refers to the (missing) third value in the JSON array value of that member (numbering starts at 0, so it is `[2]` instead of `[3]`).\
+The proper solution here is to fix the malformed JSON data.
+
+To spot syntax errors in the JSON data easily you can open it in an editor with support for JSON, for example Visual Studio Code. It will highlight within the JSON data the error location and show why the JSON data is considered invalid.
+
+## <a id="number-parsed-as-double"></a> Integral JSON number is parsed as `double`
+
+**Symptom:** JSON data contains an integral number such as `45` but Gson returns it as `double`
+
+**Reason:** When parsing a JSON number as `Object`, Gson will by default always return a `double`
+
+**Solution:** Use [`GsonBuilder.setObjectToNumberStrategy`](https://www.javadoc.io/doc/com.google.code.gson/gson/latest/com.google.gson/com/google/gson/GsonBuilder.html#setObjectToNumberStrategy(com.google.gson.ToNumberStrategy)) to specify what type of number should be returned
+
+## <a id="default-lenient"></a> Malformed JSON not rejected
+
+**Symptom:** Gson parses malformed JSON without throwing any exceptions
+
+**Reason:** Due to legacy reasons Gson performs parsing by default in lenient mode
+
+**Solution:** If you are using Gson 2.11.0 or newer, call [`GsonBuilder.setStrictness`](https://www.javadoc.io/doc/com.google.code.gson/gson/latest/com.google.gson/com/google/gson/GsonBuilder.html#setStrictness(com.google.gson.Strictness)),
+[`JsonReader.setStrictness`](https://www.javadoc.io/doc/com.google.code.gson/gson/latest/com.google.gson/com/google/gson/stream/JsonReader.html#setStrictness(com.google.gson.Strictness))
+and [`JsonWriter.setStrictness`](https://www.javadoc.io/doc/com.google.code.gson/gson/latest/com.google.gson/com/google/gson/stream/JsonWriter.html#setStrictness(com.google.gson.Strictness))
+with `Strictness.STRICT` to overwrite the default lenient behavior of `Gson` and make these classes strictly adhere to the JSON specification.
+Otherwise if you are using an older Gson version, see the [`Gson` class documentation](https://www.javadoc.io/doc/com.google.code.gson/gson/latest/com.google.gson/com/google/gson/Gson.html#default-lenient)
+section "JSON Strictness handling" for alternative solutions.
+
+## <a id="unexpected-json-structure"></a> `IllegalStateException`: "Expected ... but was ..."
+
+**Symptom:** An `IllegalStateException` with a message in the form "Expected ... but was ..." is thrown
+
+**Reason:** The JSON data does not have the correct format
+
+**Solution:** Make sure that your classes correctly model the JSON data. Also during debugging log the JSON data right before calling Gson methods or set a breakpoint to inspect the data and make sure it has the expected format. Read the location information of the exception message, it indicates where exactly in the document the error occurred, including the [JSONPath](https://goessner.net/articles/JsonPath/).
+
+For example, let's assume you have the following Java class:
+
+```java
+class WebPage {
+    String languages;
+}
+```
+
+And you want to deserialize the following JSON data:
+
+```json
+{
+  "languages": ["English", "French"]
+}
+```
+
+This will fail with an exception similar to this one: `IllegalStateException: Expected a string but was BEGIN_ARRAY at line 2 column 17 path $.languages`\
+This means Gson expected a JSON string value but found the beginning of a JSON array (`[`). The location information "line 2 column 17" points to the `[` in the JSON data (with some slight inaccuracies), so does the JSONPath `$.languages` in the exception message. It refers to the `languages` member of the root object (`$.`).\
+The solution here is to change in the `WebPage` class the field `String languages` to `List<String> languages`.
+
+## <a id="adapter-not-null-safe"></a> `IllegalStateException`: "Expected ... but was NULL"
+
+**Symptom:** An `IllegalStateException` with a message in the form "Expected ... but was NULL" is thrown
+
+**Reason:**
+
+- A built-in adapter does not support JSON null values
+- You have written a custom `TypeAdapter` which does not properly handle JSON null values
+
+**Solution:** If this occurs for a custom adapter you wrote, add code similar to the following at the beginning of its `read` method:
+
+```java
+@Override
+public MyClass read(JsonReader in) throws IOException {
+    if (in.peek() == JsonToken.NULL) {
+        in.nextNull();
+        return null;
+    }
+
+    ...
+}
+```
+
+Alternatively you can call [`nullSafe()`](https://www.javadoc.io/doc/com.google.code.gson/gson/latest/com.google.gson/com/google/gson/TypeAdapter.html#nullSafe()) on the adapter instance you created.
+
+## <a id="serialize-nulls"></a> Properties missing in JSON
+
+**Symptom:** Properties are missing in the JSON output
+
+**Reason:** Gson by default omits JSON null from the output (or: ProGuard / R8 is not configured correctly and removed unused fields)
+
+**Solution:** Use [`GsonBuilder.serializeNulls()`](https://www.javadoc.io/doc/com.google.code.gson/gson/latest/com.google.gson/com/google/gson/GsonBuilder.html#serializeNulls())
+
+Note: Gson does not support anonymous and local classes and will serialize them as JSON null, see the [related troubleshooting point](#null-values-for-anonymous-and-local-classes).
+
+## <a id="android-internal-fields"></a> JSON output changes for newer Android versions
+
+**Symptom:** The JSON output differs when running on newer Android versions
+
+**Reason:** You use Gson by accident to access internal fields of Android classes
+
+**Solution:** Write custom Gson [`TypeAdapter`](https://www.javadoc.io/doc/com.google.code.gson/gson/latest/com.google.gson/com/google/gson/TypeAdapter.html) implementations for the affected classes or change the type of your data
+
+**Explanation:**
+
+When no built-in adapter for a type exists and no custom adapter has been registered, Gson falls back to using reflection to access the fields of a class (including `private` ones). Most likely you are experiencing this issue because you (by accident) rely on the reflection-based adapter for Android classes. That should be avoided because you make yourself dependent on the implementation details of these classes which could change at any point.
+
+If you want to prevent using reflection on third-party classes in the future you can write your own [`ReflectionAccessFilter`](https://www.javadoc.io/doc/com.google.code.gson/gson/latest/com.google.gson/com/google/gson/ReflectionAccessFilter.html) or use one of the predefined ones, such as `ReflectionAccessFilter.BLOCK_ALL_PLATFORM`.
+
+## <a id="json-static-fields"></a> JSON output contains values of `static` fields
+
+**Symptom:** The JSON output contains values of `static` fields
+
+**Reason:** You used `GsonBuilder.excludeFieldsWithModifiers` to overwrite the default excluded modifiers
+
+**Solution:** When calling `GsonBuilder.excludeFieldsWithModifiers` you overwrite the default excluded modifiers. Therefore, you have to explicitly exclude `static` fields if desired. This can be done by adding `Modifier.STATIC` as additional argument.
+
+## <a id="no-such-method-error"></a> `NoSuchMethodError` when calling Gson methods
+
+**Symptom:** A `java.lang.NoSuchMethodError` is thrown when trying to call certain Gson methods
+
+**Reason:**
+
+- You have multiple versions of Gson on your classpath
+- Or, the Gson version you compiled against is different from the one on your classpath
+- Or, you are using a code shrinking tool such as ProGuard or R8 which removed methods from Gson
+
+**Solution:** First disable any code shrinking tools such as ProGuard or R8 and check if the issue persists. If not, you have to tweak the configuration of that tool to not modify Gson classes. Otherwise verify that the Gson JAR on your classpath is the same you are compiling against, and that there is only one Gson JAR on your classpath. See [this Stack Overflow question](https://stackoverflow.com/q/227486) to find out where a class is loaded from. For example, for debugging you could include the following code:
+
+```java
+System.out.println(Gson.class.getProtectionDomain().getCodeSource().getLocation());
+```
+
+If that fails with a `NullPointerException` you have to try one of the other ways to find out where a class is loaded from.
+
+## <a id="duplicate-fields"></a> `IllegalArgumentException`: 'Class ... declares multiple JSON fields named '...''
+
+**Symptom:** An exception with the message 'Class ... declares multiple JSON fields named '...'' is thrown
+
+**Reason:**
+
+- The name you have specified with a [`@SerializedName`](https://www.javadoc.io/doc/com.google.code.gson/gson/latest/com.google.gson/com/google/gson/annotations/SerializedName.html) annotation for a field collides with the name of another field
+- The [`FieldNamingStrategy`](https://javadoc.io/doc/com.google.code.gson/gson/latest/com.google.gson/com/google/gson/FieldNamingStrategy.html) you have specified produces conflicting field names
+- A field of your class has the same name as the field of a superclass
+
+Gson prevents multiple fields with the same name because during deserialization it would be ambiguous for which field the JSON data should be deserialized. For serialization it would cause the same field to appear multiple times in JSON. While the JSON specification permits this, it is likely that the application parsing the JSON data will not handle it correctly.
+
+**Solution:** First identify the fields with conflicting names based on the exception message. Then decide if you want to rename one of them using the [`@SerializedName`](https://www.javadoc.io/doc/com.google.code.gson/gson/latest/com.google.gson/com/google/gson/annotations/SerializedName.html) annotation, or if you want to [exclude](UserGuide.md#excluding-fields-from-serialization-and-deserialization) one of them. When excluding one of the fields you have to include it for both serialization and deserialization (even if your application only performs one of these actions) because the duplicate field check cannot differentiate between these actions.
+
+## <a id="java-lang-class-unsupported"></a> `UnsupportedOperationException` when serializing or deserializing `java.lang.Class`
+
+**Symptom:** An `UnsupportedOperationException` is thrown when trying to serialize or deserialize `java.lang.Class`
+
+**Reason:** Gson intentionally does not permit serializing and deserializing `java.lang.Class` for security reasons. Otherwise a malicious user could make your application load an arbitrary class from the classpath and, depending on what your application does with the `Class`, in the worst case perform a remote code execution attack.
+
+**Solution:** First check if you really need to serialize or deserialize a `Class`. Often it is possible to use string aliases and then map them to the known `Class`; you could write a custom [`TypeAdapter`](https://javadoc.io/doc/com.google.code.gson/gson/latest/com.google.gson/com/google/gson/TypeAdapter.html) to do this. If the `Class` values are not known in advance, try to introduce a common base class or interface for all these classes and then verify that the deserialized class is a subclass. For example assuming the base class is called `MyBaseClass`, your custom `TypeAdapter` should load the class like this:
+
+```java
+Class.forName(jsonString, false, getClass().getClassLoader()).asSubclass(MyBaseClass.class)
+```
+
+This will not initialize arbitrary classes, and it will throw a `ClassCastException` if the loaded class is not the same as or a subclass of `MyBaseClass`.
+
+## <a id="custom-adapter-not-used"></a> Custom type adapter is not used
+
+**Symptom:** You have registered a custom `TypeAdapter` (or `JsonSerializer` or `JsonDeserializer`) on a `GsonBuilder`, but Gson is not using your adapter
+
+**Reason:**
+
+- You registered the adapter for the wrong type
+- Or, you are serializing or deserializing a subclass
+
+**Solution:**
+
+- Verify that you are registering the adapter for the correct type. `GsonBuilder`'s `registerTypeAdapter` method unfortunately takes an `Object` as argument, so you will not see a compilation error when you provide the wrong type.
+  For example when you want to register an adapter for `MyClass`, you should call `registerTypeAdapter(MyClass.class, new MyClassAdapter())`.  
+  Also pay close attention to the package name, there might be classes with the same name in different packages, such as `java.util.Date` and `java.sql.Date`.
+- If you want to register an adapter for a primitive type such as `boolean`, you might also want to register it for the wrapper type `java.lang.Boolean`, and the other way around.
+- Be careful with parameterized types for `registerTypeAdapter` because Gson only uses the adapter if there is an exact match for the types.
+  For example if you register an adapter for `List<Number>` it won't be used for `List` (raw type), `List<Integer>` or `ArrayList<Number>`.
+  You can solve this by writing a [`TypeAdapterFactory`](https://javadoc.io/doc/com.google.code.gson/gson/latest/com.google.gson/com/google/gson/TypeAdapterFactory.html) instead, which checks manually if the type matches.
+- `registerTypeAdapter` only registers an adapter for the specified class, _but not for subclasses_. Use [`registerTypeHierarchyAdapter`](https://javadoc.io/doc/com.google.code.gson/gson/latest/com.google.gson/com/google/gson/GsonBuilder.html#registerTypeHierarchyAdapter(java.lang.Class,java.lang.Object))
+  to also handle subclasses.
+- The built-in adapters for `JsonElement` (and subclasses) and for `Object` cannot be overwritten. However, as workaround for a field of those types you can use the [`@JsonAdapter` annotation](https://javadoc.io/doc/com.google.code.gson/gson/latest/com.google.gson/com/google/gson/annotations/JsonAdapter.html) to specify a custom adapter.
+
+## <a id="type-token-raw"></a> `IllegalStateException`: 'TypeToken must be created with a type argument' <br> `RuntimeException`: 'Missing type parameter'
+
+**Symptom:** An `IllegalStateException` with the message 'TypeToken must be created with a type argument' is thrown.\
+For older Gson versions a `RuntimeException` with message 'Missing type parameter' is thrown.
+
+**Reason:**
+
+- You created a `TypeToken` without type argument, for example `new TypeToken() {}` (note the missing `<...>`). You always have to provide the type argument, for example like this: `new TypeToken<List<String>>() {}`. Normally the compiler will also emit a 'raw types' warning when you forget the `<...>`.
+- You are using a code shrinking tool such as ProGuard or R8 (Android app builds normally have this enabled by default) but have not configured it correctly for usage with Gson.
+
+**Solution:** When you are using a code shrinking tool such as ProGuard or R8 you have to adjust your configuration to include the following rules:
+
+```
+# Keep generic signatures; needed for correct type resolution
+-keepattributes Signature
+
+# Keep class TypeToken (respectively its generic signature)
+-keep class com.google.gson.reflect.TypeToken { *; }
+
+# Keep any (anonymous) classes extending TypeToken
+-keep class * extends com.google.gson.reflect.TypeToken
+```
+
+See also the [Android example](examples/android-proguard-example/README.md) for more information.
+
+Note: For newer Gson versions these rules might be applied automatically; make sure you are using the latest Gson version and the latest version of the code shrinking tool.
+
+## <a id="r8-abstract-class"></a> `JsonIOException`: 'Abstract classes can't be instantiated!' (R8)
+
+**Symptom:** A `JsonIOException` with the message 'Abstract classes can't be instantiated!' is thrown; the class mentioned in the exception message is not actually `abstract` in your source code, and you are using the code shrinking tool R8 (Android app builds normally have this configured by default).
+
+Note: If the class which you are trying to deserialize is actually abstract, then this exception is probably unrelated to R8 and you will have to implement a custom [`InstanceCreator`](https://javadoc.io/doc/com.google.code.gson/gson/latest/com.google.gson/com/google/gson/InstanceCreator.html) or [`TypeAdapter`](https://javadoc.io/doc/com.google.code.gson/gson/latest/com.google.gson/com/google/gson/TypeAdapter.html) which creates an instance of a non-abstract subclass of the class.
+
+**Reason:** The code shrinking tool R8 performs optimizations where it removes the no-args constructor from a class and makes the class `abstract`. Due to this Gson cannot create an instance of the class.
+
+**Solution:** Make sure the class has a no-args constructor, then adjust your R8 configuration file to keep the constructor of the class. For example:
+
+```
+# Keep the no-args constructor of the deserialized class
+-keepclassmembers class com.example.MyClass {
+  <init>();
+}
+```
+
+You can also use `<init>(...);` to keep all constructors of that class, but then you might actually rely on `sun.misc.Unsafe` on both JDK and Android to create classes without no-args constructor, see [`GsonBuilder.disableJdkUnsafe()`](https://javadoc.io/doc/com.google.code.gson/gson/latest/com.google.gson/com/google/gson/GsonBuilder.html#disableJdkUnsafe()) for more information.
+
+For Android you can add this rule to the `proguard-rules.pro` file, see also the [Android documentation](https://developer.android.com/build/shrink-code#keep-code). In case the class name in the exception message is obfuscated, see the Android documentation about [retracing](https://developer.android.com/build/shrink-code#retracing).
+
+For Android you can alternatively use the [`@Keep` annotation](https://developer.android.com/studio/write/annotations#keep) on the class or constructor you want to keep. That might be easier than having to maintain a custom R8 configuration.
+
+Note that the latest Gson versions (> 2.10.1) specify a default R8 configuration. If your class is a top-level class or is `static`, has a no-args constructor and its fields are annotated with Gson's [`@SerializedName`](https://www.javadoc.io/doc/com.google.code.gson/gson/latest/com.google.gson/com/google/gson/annotations/SerializedName.html), you might not have to perform any additional R8 configuration.
+
+## <a id="typetoken-type-variable"></a> `IllegalArgumentException`: 'TypeToken type argument must not contain a type variable'
+
+**Symptom:** An exception with the message 'TypeToken type argument must not contain a type variable' is thrown
+
+**Reason:** This exception is thrown when you create an anonymous `TypeToken` subclass which captures a type variable, for example `new TypeToken<List<T>>() {}` (where `T` is a type variable). At compile time such code looks safe and you can use the type `List<T>` without any warnings. However, this code is not actually type-safe because at runtime due to [type erasure](https://dev.java/learn/generics/type-erasure/) only the upper bound of the type variable is available. For the previous example that would be `List<Object>`. When using such a `TypeToken` with any Gson methods performing deserialization this would lead to confusing and difficult to debug `ClassCastException`s. For serialization it can in some cases also lead to undesired results.
+
+Note: Earlier version of Gson unfortunately did not prevent capturing type variables, which caused many users to unwittingly write type-unsafe code.
+
+**Solution:**
+
+- Use [`TypeToken.getParameterized(...)`](https://www.javadoc.io/doc/com.google.code.gson/gson/latest/com.google.gson/com/google/gson/reflect/TypeToken.html#getParameterized(java.lang.reflect.Type,java.lang.reflect.Type...)), for example `TypeToken.getParameterized(List.class, elementType)` where `elementType` is a type you have to provide separately.
+- For Kotlin users: Use [`reified` type parameters](https://kotlinlang.org/docs/inline-functions.html#reified-type-parameters), that means change `<T>` to `<reified T>`, if possible. If you have a chain of functions with type parameters you will probably have to make all of them `reified`.
+- If you don't actually use Gson's `TypeToken` for any Gson method, use a general purpose 'type token' implementation provided by a different library instead, for example Guava's [`com.google.common.reflect.TypeToken`](https://javadoc.io/doc/com.google.guava/guava/latest/com/google/common/reflect/TypeToken.html).
+
+For backward compatibility it is possible to restore Gson's old behavior of allowing `TypeToken` to capture type variables by setting the [system property](https://docs.oracle.com/en/java/javase/11/docs/api/java.base/java/lang/System.html#setProperty(java.lang.String,java.lang.String)) `gson.allowCapturingTypeVariables` to `"true"`, **however**:
+
+- This does not solve any of the type-safety problems mentioned above; in the long term you should prefer one of the other solutions listed above. This system property might be removed in future Gson versions.
+- You should only ever set the property to `"true"`, but never to any other value or manually clear it. Otherwise this might counteract any libraries you are using which might have deliberately set the system property because they rely on its behavior.