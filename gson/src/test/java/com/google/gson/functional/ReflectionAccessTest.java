--- conflicted
+++ resolved
@@ -149,17 +149,6 @@
 
     // But deserialization should fail
     Class<?> internalClass = Collections.emptyList().getClass();
-<<<<<<< HEAD
-    try {
-      gson.fromJson("[]", internalClass);
-      fail("Missing exception; test has to be run with `--illegal-access=deny`");
-    } catch (JsonIOException expected) {
-      assertTrue(expected.getMessage().startsWith(
-          "Failed making constructor 'java.util.Collections$EmptyList#EmptyList()' accessible; "
-          + "either change its visibility or write a custom InstanceCreator or TypeAdapter for its declaring type"
-      ));
-    }
-=======
     JsonIOException exception = assertInaccessibleException("[]", internalClass);
     // Don't check exact class name because it is a JDK implementation detail
     assertThat(exception).hasMessageThat().startsWith("Failed making constructor '");
@@ -180,6 +169,5 @@
         .contains(
             "' accessible; either increase its visibility or"
                 + " write a custom TypeAdapter for its declaring type.");
->>>>>>> 6af67052
   }
 }