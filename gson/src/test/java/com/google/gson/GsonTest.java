--- conflicted
+++ resolved
@@ -68,11 +68,7 @@
   public void testOverridesDefaultExcluder() {
     Gson gson = new Gson(CUSTOM_EXCLUDER, CUSTOM_FIELD_NAMING_STRATEGY,
         new HashMap<Type, InstanceCreator<?>>(), true, false, true, false,
-<<<<<<< HEAD
-        FormattingStyle.DEFAULT, Strictness.LENIENT, false, true,
-=======
-        FormattingStyle.PRETTY, true, false, true,
->>>>>>> 481ac9b8
+        FormattingStyle.PRETTY, Strictness.LENIENT, false, true,
         LongSerializationPolicy.DEFAULT, null, DateFormat.DEFAULT,
         DateFormat.DEFAULT, new ArrayList<TypeAdapterFactory>(),
         new ArrayList<TypeAdapterFactory>(), new ArrayList<TypeAdapterFactory>(),
@@ -89,11 +85,7 @@
   public void testClonedTypeAdapterFactoryListsAreIndependent() {
     Gson original = new Gson(CUSTOM_EXCLUDER, CUSTOM_FIELD_NAMING_STRATEGY,
         new HashMap<Type, InstanceCreator<?>>(), true, false, true, false,
-<<<<<<< HEAD
-        FormattingStyle.DEFAULT, Strictness.LENIENT, false, true,
-=======
-        FormattingStyle.PRETTY, true, false, true,
->>>>>>> 481ac9b8
+        FormattingStyle.PRETTY, Strictness.LENIENT, false, true,
         LongSerializationPolicy.DEFAULT, null, DateFormat.DEFAULT,
         DateFormat.DEFAULT, new ArrayList<TypeAdapterFactory>(),
         new ArrayList<TypeAdapterFactory>(), new ArrayList<TypeAdapterFactory>(),
