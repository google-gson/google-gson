--- conflicted
+++ resolved
@@ -57,11 +57,8 @@
         true, true, false, true, LongSerializationPolicy.DEFAULT, null, DateFormat.DEFAULT,
         DateFormat.DEFAULT, new ArrayList<TypeAdapterFactory>(),
         new ArrayList<TypeAdapterFactory>(), new ArrayList<TypeAdapterFactory>(),
-<<<<<<< HEAD
+        CUSTOM_OBJECT_TO_NUMBER_STRATEGY, CUSTOM_NUMBER_TO_NUMBER_STRATEGY,
         Collections.<ReflectionAccessFilter>emptyList());
-=======
-        CUSTOM_OBJECT_TO_NUMBER_STRATEGY, CUSTOM_NUMBER_TO_NUMBER_STRATEGY);
->>>>>>> 565b7a19
 
     assertEquals(CUSTOM_EXCLUDER, gson.excluder);
     assertEquals(CUSTOM_FIELD_NAMING_STRATEGY, gson.fieldNamingStrategy());
@@ -75,11 +72,8 @@
         true, true, false, true, LongSerializationPolicy.DEFAULT, null, DateFormat.DEFAULT,
         DateFormat.DEFAULT, new ArrayList<TypeAdapterFactory>(),
         new ArrayList<TypeAdapterFactory>(), new ArrayList<TypeAdapterFactory>(),
-<<<<<<< HEAD
+        CUSTOM_OBJECT_TO_NUMBER_STRATEGY, CUSTOM_NUMBER_TO_NUMBER_STRATEGY,
         Collections.<ReflectionAccessFilter>emptyList());
-=======
-        CUSTOM_OBJECT_TO_NUMBER_STRATEGY, CUSTOM_NUMBER_TO_NUMBER_STRATEGY);
->>>>>>> 565b7a19
 
     Gson clone = original.newBuilder()
         .registerTypeAdapter(Object.class, new TestTypeAdapter())
