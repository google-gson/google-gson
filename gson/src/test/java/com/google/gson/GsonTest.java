--- conflicted
+++ resolved
@@ -17,6 +17,8 @@
 package com.google.gson;
 
 import static org.junit.Assert.assertEquals;
+import static org.junit.Assert.assertSame;
+import static org.junit.Assert.assertTrue;
 import static org.junit.Assert.fail;
 
 import com.google.gson.internal.Excluder;
@@ -34,13 +36,9 @@
 import java.util.ArrayList;
 import java.util.Collections;
 import java.util.HashMap;
-<<<<<<< HEAD
-import org.junit.Test;
-=======
 import java.util.concurrent.atomic.AtomicInteger;
 import java.util.concurrent.atomic.AtomicReference;
-import junit.framework.TestCase;
->>>>>>> e614e71e
+import org.junit.Test;
 
 /**
  * Unit tests for {@link Gson}.
@@ -102,9 +100,7 @@
     @Override public Object read(JsonReader in) throws IOException { return null; }
   }
 
-<<<<<<< HEAD
-  @Test
-=======
+  @Test
   public void testGetAdapter_Null() {
     Gson gson = new Gson();
     try {
@@ -115,6 +111,7 @@
     }
   }
 
+  @Test
   public void testGetAdapter_Concurrency() {
     class DummyAdapter<T> extends TypeAdapter<T> {
       @Override public void write(JsonWriter out, T value) throws IOException {
@@ -168,7 +165,7 @@
     assertSame(threadAdapter.get(), adapter);
   }
 
->>>>>>> e614e71e
+  @Test
   public void testNewJsonWriter_Default() throws IOException {
     StringWriter writer = new StringWriter();
     JsonWriter jsonWriter = new Gson().newJsonWriter(writer);
@@ -239,7 +236,6 @@
     jsonReader.close();
   }
 
-<<<<<<< HEAD
   @Test
   public void testFromJson_Reader_MultipleTopLevel() {
     Gson gson = new Gson();
@@ -279,11 +275,14 @@
       gson.fromJson(jsonReader, Object.class);
       fail();
     } catch (JsonSyntaxException expected) {
-=======
+    }
+  }
+
   /**
    * Modifying a GsonBuilder obtained from {@link Gson#newBuilder()} of a
    * {@code new Gson()} should not affect the Gson instance it came from.
    */
+  @Test
   public void testDefaultGsonNewBuilderModification() {
     Gson gson = new Gson();
     GsonBuilder gsonBuilder = gson.newBuilder();
@@ -336,6 +335,7 @@
    * Gson instance (created using a GsonBuilder) should not affect the Gson instance
    * it came from.
    */
+  @Test
   public void testNewBuilderModification() {
     Gson gson = new GsonBuilder()
       .registerTypeAdapter(CustomClass1.class, new TypeAdapter<CustomClass1>() {
@@ -424,7 +424,6 @@
 
     public CustomClass3() {
       this(NO_ARG_CONSTRUCTOR_VALUE);
->>>>>>> e614e71e
     }
   }
 }