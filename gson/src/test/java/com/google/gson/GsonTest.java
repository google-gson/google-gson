/*
 * Copyright (C) 2016 The Gson Authors
 *
 * Licensed under the Apache License, Version 2.0 (the "License");
 * you may not use this file except in compliance with the License.
 * You may obtain a copy of the License at
 *
 * http://www.apache.org/licenses/LICENSE-2.0
 *
 * Unless required by applicable law or agreed to in writing, software
 * distributed under the License is distributed on an "AS IS" BASIS,
 * WITHOUT WARRANTIES OR CONDITIONS OF ANY KIND, either express or implied.
 * See the License for the specific language governing permissions and
 * limitations under the License.
 */

package com.google.gson;

import com.google.gson.internal.Excluder;
import com.google.gson.stream.JsonReader;
import com.google.gson.stream.JsonWriter;
import java.io.IOException;
import java.lang.reflect.Field;
import java.lang.reflect.Type;
import java.text.DateFormat;
import java.util.ArrayList;
import java.util.HashMap;
import junit.framework.TestCase;

/**
 * Unit tests for {@link Gson}.
 *
 * @author Ryan Harter
 */
public final class GsonTest extends TestCase {

  private static final Excluder CUSTOM_EXCLUDER = Excluder.DEFAULT
      .excludeFieldsWithoutExposeAnnotation()
      .disableInnerClassSerialization();

  private static final FieldNamingStrategy CUSTOM_FIELD_NAMING_STRATEGY = new FieldNamingStrategy() {
    @Override public String translateName(Field f) {
      return "foo";
    }
  };

  public void testOverridesDefaultExcluder() {
    Gson gson = new Gson(CUSTOM_EXCLUDER, CUSTOM_FIELD_NAMING_STRATEGY,
        new HashMap<Type, InstanceCreator<?>>(), true, false, true, false,
<<<<<<< HEAD
        true, true, false, LongSerializationPolicy.DEFAULT,
        new ArrayList<TypeAdapterFactory>(),FieldNameDerivePolicy.IDENTITY);
=======
        true, true, false, LongSerializationPolicy.DEFAULT, null, DateFormat.DEFAULT,
        DateFormat.DEFAULT, new ArrayList<TypeAdapterFactory>(),
        new ArrayList<TypeAdapterFactory>(), new ArrayList<TypeAdapterFactory>());
>>>>>>> 0cf6c4dd

    assertEquals(CUSTOM_EXCLUDER, gson.excluder());
    assertEquals(CUSTOM_FIELD_NAMING_STRATEGY, gson.fieldNamingStrategy());
    assertEquals(true, gson.serializeNulls());
    assertEquals(false, gson.htmlSafe());
  }

  public void testClonedTypeAdapterFactoryListsAreIndependent() {
    Gson original = new Gson(CUSTOM_EXCLUDER, CUSTOM_FIELD_NAMING_STRATEGY,
        new HashMap<Type, InstanceCreator<?>>(), true, false, true, false,
        true, true, false, LongSerializationPolicy.DEFAULT, null, DateFormat.DEFAULT,
        DateFormat.DEFAULT, new ArrayList<TypeAdapterFactory>(),
        new ArrayList<TypeAdapterFactory>(), new ArrayList<TypeAdapterFactory>());

    Gson clone = original.newBuilder()
        .registerTypeAdapter(Object.class, new TestTypeAdapter())
        .create();

    assertEquals(original.factories.size() + 1, clone.factories.size());
  }

  private static final class TestTypeAdapter extends TypeAdapter<Object> {
    @Override public void write(JsonWriter out, Object value) throws IOException {
      // Test stub.
    }
    @Override public Object read(JsonReader in) throws IOException { return null; }
  }
}<|MERGE_RESOLUTION|>--- conflicted
+++ resolved
@@ -47,14 +47,10 @@
   public void testOverridesDefaultExcluder() {
     Gson gson = new Gson(CUSTOM_EXCLUDER, CUSTOM_FIELD_NAMING_STRATEGY,
         new HashMap<Type, InstanceCreator<?>>(), true, false, true, false,
-<<<<<<< HEAD
-        true, true, false, LongSerializationPolicy.DEFAULT,
-        new ArrayList<TypeAdapterFactory>(),FieldNameDerivePolicy.IDENTITY);
-=======
         true, true, false, LongSerializationPolicy.DEFAULT, null, DateFormat.DEFAULT,
         DateFormat.DEFAULT, new ArrayList<TypeAdapterFactory>(),
-        new ArrayList<TypeAdapterFactory>(), new ArrayList<TypeAdapterFactory>());
->>>>>>> 0cf6c4dd
+        new ArrayList<TypeAdapterFactory>(), new ArrayList<TypeAdapterFactory>()
+            ,FieldNameDerivePolicy.IDENTITY);
 
     assertEquals(CUSTOM_EXCLUDER, gson.excluder());
     assertEquals(CUSTOM_FIELD_NAMING_STRATEGY, gson.fieldNamingStrategy());
@@ -67,7 +63,8 @@
         new HashMap<Type, InstanceCreator<?>>(), true, false, true, false,
         true, true, false, LongSerializationPolicy.DEFAULT, null, DateFormat.DEFAULT,
         DateFormat.DEFAULT, new ArrayList<TypeAdapterFactory>(),
-        new ArrayList<TypeAdapterFactory>(), new ArrayList<TypeAdapterFactory>());
+        new ArrayList<TypeAdapterFactory>(), new ArrayList<TypeAdapterFactory>()
+            ,FieldNameDerivePolicy.IDENTITY);
 
     Gson clone = original.newBuilder()
         .registerTypeAdapter(Object.class, new TestTypeAdapter())
