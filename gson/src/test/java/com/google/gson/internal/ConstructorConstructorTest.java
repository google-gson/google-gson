/*
 * Copyright (C) 2022 Google Inc.
 *
 * Licensed under the Apache License, Version 2.0 (the "License");
 * you may not use this file except in compliance with the License.
 * You may obtain a copy of the License at
 *
 * http://www.apache.org/licenses/LICENSE-2.0
 *
 * Unless required by applicable law or agreed to in writing, software
 * distributed under the License is distributed on an "AS IS" BASIS,
 * WITHOUT WARRANTIES OR CONDITIONS OF ANY KIND, either express or implied.
 * See the License for the specific language governing permissions and
 * limitations under the License.
 */

package com.google.gson.internal;

<<<<<<< HEAD
import static org.junit.Assert.assertEquals;
import static org.junit.Assert.assertTrue;
import static org.junit.Assert.fail;
=======
import static com.google.common.truth.Truth.assertThat;
import static org.junit.Assert.assertThrows;
>>>>>>> 6af67052

import com.google.gson.reflect.TypeToken;
<<<<<<< HEAD
import java.lang.reflect.Type;
import java.util.ArrayList;
import java.util.Collection;
=======
>>>>>>> 6af67052
import java.util.Collections;
import java.util.EnumMap;
import java.util.HashSet;
import java.util.LinkedHashMap;
import java.util.List;
import java.util.Map;
import java.util.Set;
import java.util.TreeMap;
import java.util.TreeSet;
import java.util.concurrent.ConcurrentHashMap;
import java.util.concurrent.ConcurrentSkipListMap;
import java.util.concurrent.LinkedBlockingDeque;
import org.junit.Test;

public class ConstructorConstructorTest {
  private ConstructorConstructor constructorConstructor =
      new ConstructorConstructor(Collections.emptyMap(), true, Collections.emptyList());

  private abstract static class AbstractClass {
    @SuppressWarnings("unused")
    public AbstractClass() {}
  }

  private interface Interface {}

  /**
   * Verify that ConstructorConstructor does not try to invoke no-args constructor of abstract
   * class.
   */
  @Test
  public void testGet_AbstractClassNoArgConstructor() {
    ObjectConstructor<AbstractClass> constructor =
        constructorConstructor.get(TypeToken.get(AbstractClass.class));
    var e = assertThrows(RuntimeException.class, () -> constructor.construct());
    assertThat(e)
        .hasMessageThat()
        .isEqualTo(
            "Abstract classes can't be instantiated! Adjust the R8 configuration or register an"
                + " InstanceCreator or a TypeAdapter for this type. Class name:"
                + " com.google.gson.internal.ConstructorConstructorTest$AbstractClass\n"
                + "See https://github.com/google/gson/blob/main/Troubleshooting.md#r8-abstract-class");
  }

  @Test
  public void testGet_Interface() {
    ObjectConstructor<Interface> constructor =
        constructorConstructor.get(TypeToken.get(Interface.class));
    var e = assertThrows(RuntimeException.class, () -> constructor.construct());
    assertThat(e)
        .hasMessageThat()
        .isEqualTo(
            "Interfaces can't be instantiated! Register an InstanceCreator or a TypeAdapter for"
                + " this type. Interface name:"
                + " com.google.gson.internal.ConstructorConstructorTest$Interface");
  }

  @SuppressWarnings("serial")
  private static class CustomSortedSet<E> extends TreeSet<E> {
    // Removes default no-args constructor
    @SuppressWarnings("unused")
    CustomSortedSet(Void v) {
    }
  }

  @SuppressWarnings("serial")
  private static class CustomSet<E> extends HashSet<E> {
    // Removes default no-args constructor
    @SuppressWarnings("unused")
    CustomSet(Void v) {
    }
  }

  @SuppressWarnings("serial")
  private static class CustomQueue<E> extends LinkedBlockingDeque<E> {
    // Removes default no-args constructor
    @SuppressWarnings("unused")
    CustomQueue(Void v) {
    }
  }

  @SuppressWarnings("serial")
  private static class CustomList<E> extends ArrayList<E> {
    // Removes default no-args constructor
    @SuppressWarnings("unused")
    CustomList(Void v) {
    }
  }

  /**
   * Tests that creation of custom {@code Collection} subclasses without no-args constructor
   * should not use default JDK types (which would cause {@link ClassCastException}).
   *
   * <p>Currently this test is rather contrived because the instances created using
   * Unsafe are not usable because their fields are not properly initialized, but
   * assume that user has custom classes which would be functional.
   */
  @Test
  public void testCustomCollectionCreation() {
    Class<?>[] collectionTypes = {
        CustomSortedSet.class,
        CustomSet.class,
        CustomQueue.class,
        CustomList.class,
    };

    for (Class<?> collectionType : collectionTypes) {
      Object actual = constructorConstructor.get(TypeToken.getParameterized(collectionType, Integer.class)).construct();
      assertTrue("Failed for " + collectionType + "; created instance of " + actual.getClass(), collectionType.isInstance(actual));
    }
  }

  private static interface CustomCollectionInterface extends Collection<String> {
  }
  private static interface CustomSetInterface extends Set<String> {
  }
  private static interface CustomListInterface extends List<String> {
  }

  @Test
  public void testCustomCollectionInterfaceCreation() {
    Class<?>[] interfaces = {
        CustomCollectionInterface.class,
        CustomSetInterface.class,
        CustomListInterface.class,
    };

    for (Class<?> interfaceType : interfaces) {
      try {
        constructorConstructor.get(TypeToken.get(interfaceType)).construct();
        fail();
      } catch (RuntimeException e) {
        assertEquals("Interfaces can't be instantiated! Register an InstanceCreator or a TypeAdapter"
            + " for this type. Interface name: " + interfaceType.getName(), e.getMessage());
      }
    }
  }

  private enum MyEnum {
  }

  @SuppressWarnings("serial")
  private static class CustomEnumMap<K, V> extends EnumMap<MyEnum, V> {
    @SuppressWarnings("unused")
    CustomEnumMap(Void v) {
      super(MyEnum.class);
    }
  }

  @SuppressWarnings("serial")
  private static class CustomConcurrentNavigableMap<K, V> extends ConcurrentSkipListMap<K, V> {
    // Removes default no-args constructor
    @SuppressWarnings("unused")
    CustomConcurrentNavigableMap(Void v) {
    }
  }

  @SuppressWarnings("serial")
  private static class CustomConcurrentMap<K, V> extends ConcurrentHashMap<K, V> {
    // Removes default no-args constructor
    @SuppressWarnings("unused")
    CustomConcurrentMap(Void v) {
    }
  }

  @SuppressWarnings("serial")
  private static class CustomSortedMap<K, V> extends TreeMap<K, V> {
    // Removes default no-args constructor
    @SuppressWarnings("unused")
    CustomSortedMap(Void v) {
    }
  }

  @SuppressWarnings("serial")
  private static class CustomLinkedHashMap<K, V> extends LinkedHashMap<K, V> {
    // Removes default no-args constructor
    @SuppressWarnings("unused")
    CustomLinkedHashMap(Void v) {
    }
  }

  /**
   * Tests that creation of custom {@code Map} subclasses without no-args constructor
   * should not use default JDK types (which would cause {@link ClassCastException}).
   *
   * <p>Currently this test is rather contrived because the instances created using
   * Unsafe are not usable because their fields are not properly initialized, but
   * assume that user has custom classes which would be functional.
   */
  @Test
  public void testCustomMapCreation() {
    Class<?>[] mapTypes = {
        CustomEnumMap.class,
        CustomConcurrentNavigableMap.class,
        CustomConcurrentMap.class,
        CustomSortedMap.class,
        CustomLinkedHashMap.class,
    };

    for (Class<?> mapType : mapTypes) {
      Object actual = constructorConstructor.get(TypeToken.getParameterized(mapType, String.class, Integer.class)).construct();
      assertTrue("Failed for " + mapType + "; created instance of " + actual.getClass(), mapType.isInstance(actual));
    }
  }

  private static interface CustomMapInterface extends Map<String, Integer> {
  }

  @Test
  public void testCustomMapInterfaceCreation() {
    try {
      constructorConstructor.get(TypeToken.get(CustomMapInterface.class)).construct();
      fail();
    } catch (RuntimeException e) {
      assertEquals("Interfaces can't be instantiated! Register an InstanceCreator or a TypeAdapter"
          + " for this type. Interface name: " + CustomMapInterface.class.getName(), e.getMessage());
    }
  }
}<|MERGE_RESOLUTION|>--- conflicted
+++ resolved
@@ -16,22 +16,13 @@
 
 package com.google.gson.internal;
 
-<<<<<<< HEAD
-import static org.junit.Assert.assertEquals;
-import static org.junit.Assert.assertTrue;
-import static org.junit.Assert.fail;
-=======
 import static com.google.common.truth.Truth.assertThat;
+import static com.google.common.truth.Truth.assertWithMessage;
 import static org.junit.Assert.assertThrows;
->>>>>>> 6af67052
 
 import com.google.gson.reflect.TypeToken;
-<<<<<<< HEAD
-import java.lang.reflect.Type;
 import java.util.ArrayList;
 import java.util.Collection;
-=======
->>>>>>> 6af67052
 import java.util.Collections;
 import java.util.EnumMap;
 import java.util.HashSet;
@@ -92,85 +83,116 @@
   private static class CustomSortedSet<E> extends TreeSet<E> {
     // Removes default no-args constructor
     @SuppressWarnings("unused")
-    CustomSortedSet(Void v) {
-    }
+    CustomSortedSet(Void v) {}
   }
 
   @SuppressWarnings("serial")
   private static class CustomSet<E> extends HashSet<E> {
     // Removes default no-args constructor
     @SuppressWarnings("unused")
-    CustomSet(Void v) {
-    }
+    CustomSet(Void v) {}
   }
 
   @SuppressWarnings("serial")
   private static class CustomQueue<E> extends LinkedBlockingDeque<E> {
     // Removes default no-args constructor
     @SuppressWarnings("unused")
-    CustomQueue(Void v) {
-    }
+    CustomQueue(Void v) {}
   }
 
   @SuppressWarnings("serial")
   private static class CustomList<E> extends ArrayList<E> {
     // Removes default no-args constructor
     @SuppressWarnings("unused")
-    CustomList(Void v) {
-    }
+    CustomList(Void v) {}
   }
 
   /**
-   * Tests that creation of custom {@code Collection} subclasses without no-args constructor
-   * should not use default JDK types (which would cause {@link ClassCastException}).
+   * Tests that creation of custom {@code Collection} subclasses without no-args constructor should
+   * not use default JDK types (which would cause {@link ClassCastException}).
    *
-   * <p>Currently this test is rather contrived because the instances created using
-   * Unsafe are not usable because their fields are not properly initialized, but
-   * assume that user has custom classes which would be functional.
+   * <p>Currently this test is rather contrived because the instances created using Unsafe are not
+   * usable because their fields are not properly initialized, but assume that user has custom
+   * classes which would be functional.
    */
   @Test
   public void testCustomCollectionCreation() {
     Class<?>[] collectionTypes = {
-        CustomSortedSet.class,
-        CustomSet.class,
-        CustomQueue.class,
-        CustomList.class,
+      CustomSortedSet.class, CustomSet.class, CustomQueue.class, CustomList.class,
     };
 
     for (Class<?> collectionType : collectionTypes) {
-      Object actual = constructorConstructor.get(TypeToken.getParameterized(collectionType, Integer.class)).construct();
-      assertTrue("Failed for " + collectionType + "; created instance of " + actual.getClass(), collectionType.isInstance(actual));
-    }
-  }
-
-  private static interface CustomCollectionInterface extends Collection<String> {
-  }
-  private static interface CustomSetInterface extends Set<String> {
-  }
-  private static interface CustomListInterface extends List<String> {
-  }
+      Object actual =
+          constructorConstructor
+              .get(TypeToken.getParameterized(collectionType, Integer.class))
+              .construct();
+      assertWithMessage(
+              "Failed for " + collectionType + "; created instance of " + actual.getClass())
+          .that(actual)
+          .isInstanceOf(collectionType);
+    }
+  }
+
+  private static interface CustomCollectionInterface extends Collection<String> {}
+
+  private static interface CustomSetInterface extends Set<String> {}
+
+  private static interface CustomListInterface extends List<String> {}
 
   @Test
   public void testCustomCollectionInterfaceCreation() {
     Class<?>[] interfaces = {
-        CustomCollectionInterface.class,
-        CustomSetInterface.class,
-        CustomListInterface.class,
+      CustomCollectionInterface.class, CustomSetInterface.class, CustomListInterface.class,
     };
 
     for (Class<?> interfaceType : interfaces) {
-      try {
-        constructorConstructor.get(TypeToken.get(interfaceType)).construct();
-        fail();
-      } catch (RuntimeException e) {
-        assertEquals("Interfaces can't be instantiated! Register an InstanceCreator or a TypeAdapter"
-            + " for this type. Interface name: " + interfaceType.getName(), e.getMessage());
-      }
-    }
-  }
-
-  private enum MyEnum {
-  }
+      var objectConstructor = constructorConstructor.get(TypeToken.get(interfaceType));
+      var exception = assertThrows(RuntimeException.class, () -> objectConstructor.construct());
+      assertThat(exception)
+          .hasMessageThat()
+          .isEqualTo(
+              "Interfaces can't be instantiated! Register an InstanceCreator or a TypeAdapter"
+                  + " for this type. Interface name: "
+                  + interfaceType.getName());
+    }
+  }
+
+  @Test
+  public void testStringMapCreation() {
+    // When creating raw `Map` should use Gson's `LinkedTreeMap`, assuming keys _could_ be String
+    Object actual = constructorConstructor.get(TypeToken.get(Map.class)).construct();
+    assertThat(actual).isInstanceOf(LinkedTreeMap.class);
+
+    // When creating a `Map<String, ...>` (or where key type is supertype of `String`) should use
+    // Gson's `LinkedTreeMap`
+    Class<?>[] stringTypes = {String.class, CharSequence.class, Object.class};
+    for (Class<?> stringType : stringTypes) {
+      actual =
+          constructorConstructor
+              .get(TypeToken.getParameterized(Map.class, stringType, Integer.class))
+              .construct();
+      assertWithMessage(
+              "Failed for key type " + stringType + "; created instance of " + actual.getClass())
+          .that(actual)
+          .isInstanceOf(LinkedTreeMap.class);
+    }
+
+    // But when explicitly requesting a `LinkedHashMap<String, ...>` should use JDK `LinkedHashMap`
+    actual =
+        constructorConstructor
+            .get(TypeToken.getParameterized(LinkedHashMap.class, String.class, Integer.class))
+            .construct();
+    assertThat(actual).isInstanceOf(LinkedHashMap.class);
+
+    // For all Map types with non-String key, should use JDK `LinkedHashMap` by default
+    actual =
+        constructorConstructor
+            .get(TypeToken.getParameterized(Map.class, Integer.class, Integer.class))
+            .construct();
+    assertThat(actual).isInstanceOf(LinkedHashMap.class);
+  }
+
+  private enum MyEnum {}
 
   @SuppressWarnings("serial")
   private static class CustomEnumMap<K, V> extends EnumMap<MyEnum, V> {
@@ -184,69 +206,70 @@
   private static class CustomConcurrentNavigableMap<K, V> extends ConcurrentSkipListMap<K, V> {
     // Removes default no-args constructor
     @SuppressWarnings("unused")
-    CustomConcurrentNavigableMap(Void v) {
-    }
+    CustomConcurrentNavigableMap(Void v) {}
   }
 
   @SuppressWarnings("serial")
   private static class CustomConcurrentMap<K, V> extends ConcurrentHashMap<K, V> {
     // Removes default no-args constructor
     @SuppressWarnings("unused")
-    CustomConcurrentMap(Void v) {
-    }
+    CustomConcurrentMap(Void v) {}
   }
 
   @SuppressWarnings("serial")
   private static class CustomSortedMap<K, V> extends TreeMap<K, V> {
     // Removes default no-args constructor
     @SuppressWarnings("unused")
-    CustomSortedMap(Void v) {
-    }
+    CustomSortedMap(Void v) {}
   }
 
   @SuppressWarnings("serial")
   private static class CustomLinkedHashMap<K, V> extends LinkedHashMap<K, V> {
     // Removes default no-args constructor
     @SuppressWarnings("unused")
-    CustomLinkedHashMap(Void v) {
-    }
+    CustomLinkedHashMap(Void v) {}
   }
 
   /**
-   * Tests that creation of custom {@code Map} subclasses without no-args constructor
-   * should not use default JDK types (which would cause {@link ClassCastException}).
+   * Tests that creation of custom {@code Map} subclasses without no-args constructor should not use
+   * default JDK types (which would cause {@link ClassCastException}).
    *
-   * <p>Currently this test is rather contrived because the instances created using
-   * Unsafe are not usable because their fields are not properly initialized, but
-   * assume that user has custom classes which would be functional.
+   * <p>Currently this test is rather contrived because the instances created using Unsafe are not
+   * usable because their fields are not properly initialized, but assume that user has custom
+   * classes which would be functional.
    */
   @Test
   public void testCustomMapCreation() {
     Class<?>[] mapTypes = {
-        CustomEnumMap.class,
-        CustomConcurrentNavigableMap.class,
-        CustomConcurrentMap.class,
-        CustomSortedMap.class,
-        CustomLinkedHashMap.class,
+      CustomEnumMap.class,
+      CustomConcurrentNavigableMap.class,
+      CustomConcurrentMap.class,
+      CustomSortedMap.class,
+      CustomLinkedHashMap.class,
     };
 
     for (Class<?> mapType : mapTypes) {
-      Object actual = constructorConstructor.get(TypeToken.getParameterized(mapType, String.class, Integer.class)).construct();
-      assertTrue("Failed for " + mapType + "; created instance of " + actual.getClass(), mapType.isInstance(actual));
-    }
-  }
-
-  private static interface CustomMapInterface extends Map<String, Integer> {
-  }
+      Object actual =
+          constructorConstructor
+              .get(TypeToken.getParameterized(mapType, String.class, Integer.class))
+              .construct();
+      assertWithMessage("Failed for " + mapType + "; created instance of " + actual.getClass())
+          .that(actual)
+          .isInstanceOf(mapType);
+    }
+  }
+
+  private static interface CustomMapInterface extends Map<String, Integer> {}
 
   @Test
   public void testCustomMapInterfaceCreation() {
-    try {
-      constructorConstructor.get(TypeToken.get(CustomMapInterface.class)).construct();
-      fail();
-    } catch (RuntimeException e) {
-      assertEquals("Interfaces can't be instantiated! Register an InstanceCreator or a TypeAdapter"
-          + " for this type. Interface name: " + CustomMapInterface.class.getName(), e.getMessage());
-    }
+    var objectConstructor = constructorConstructor.get(TypeToken.get(CustomMapInterface.class));
+    var exception = assertThrows(RuntimeException.class, () -> objectConstructor.construct());
+    assertThat(exception)
+        .hasMessageThat()
+        .isEqualTo(
+            "Interfaces can't be instantiated! Register an InstanceCreator or a TypeAdapter"
+                + " for this type. Interface name: "
+                + CustomMapInterface.class.getName());
   }
 }