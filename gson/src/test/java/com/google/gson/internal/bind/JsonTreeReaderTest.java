/*
 * Copyright (C) 2017 Google Inc.
 *
 * Licensed under the Apache License, Version 2.0 (the "License");
 * you may not use this file except in compliance with the License.
 * You may obtain a copy of the License at
 *
 *      http://www.apache.org/licenses/LICENSE-2.0
 *
 * Unless required by applicable law or agreed to in writing, software
 * distributed under the License is distributed on an "AS IS" BASIS,
 * WITHOUT WARRANTIES OR CONDITIONS OF ANY KIND, either express or implied.
 * See the License for the specific language governing permissions and
 * limitations under the License.
 */
package com.google.gson.internal.bind;

import static com.google.common.truth.Truth.assertThat;
import static org.junit.Assert.fail;

import com.google.gson.JsonArray;
import com.google.gson.JsonElement;
import com.google.gson.JsonNull;
import com.google.gson.JsonObject;
import com.google.gson.common.MoreAsserts;
import com.google.gson.stream.JsonReader;
import com.google.gson.stream.JsonToken;
import com.google.gson.stream.MalformedJsonException;
import java.io.IOException;
import java.io.Reader;
import java.util.Arrays;
import java.util.List;
import org.junit.Test;

@SuppressWarnings("resource")
public class JsonTreeReaderTest {
  @Test
  public void testSkipValue_emptyJsonObject() throws IOException {
    JsonTreeReader in = new JsonTreeReader(new JsonObject());
    in.skipValue();
    assertThat(in.peek()).isEqualTo(JsonToken.END_DOCUMENT);
    assertThat(in.getPath()).isEqualTo("$");
  }

  @Test
  public void testSkipValue_filledJsonObject() throws IOException {
    JsonObject jsonObject = new JsonObject();
    JsonArray jsonArray = new JsonArray();
    jsonArray.add('c');
    jsonArray.add("text");
    jsonObject.add("a", jsonArray);
    jsonObject.addProperty("b", true);
    jsonObject.addProperty("i", 1);
    jsonObject.add("n", JsonNull.INSTANCE);
    JsonObject jsonObject2 = new JsonObject();
    jsonObject2.addProperty("n", 2L);
    jsonObject.add("o", jsonObject2);
    jsonObject.addProperty("s", "text");
    JsonTreeReader in = new JsonTreeReader(jsonObject);
    in.skipValue();
    assertThat(in.peek()).isEqualTo(JsonToken.END_DOCUMENT);
    assertThat(in.getPath()).isEqualTo("$");
  }

  @Test
  public void testSkipValue_name() throws IOException {
    JsonObject jsonObject = new JsonObject();
    jsonObject.addProperty("a", "value");
    JsonTreeReader in = new JsonTreeReader(jsonObject);
    in.beginObject();
    in.skipValue();
    assertThat(in.peek()).isEqualTo(JsonToken.STRING);
    assertThat(in.getPath()).isEqualTo("$.<skipped>");
    assertThat(in.nextString()).isEqualTo("value");
  }

  @Test
  public void testSkipValue_afterEndOfDocument() throws IOException {
    JsonTreeReader reader = new JsonTreeReader(new JsonObject());
    reader.beginObject();
    reader.endObject();
    assertThat(reader.peek()).isEqualTo(JsonToken.END_DOCUMENT);

    assertThat(reader.getPath()).isEqualTo("$");
    reader.skipValue();
    assertThat(reader.peek()).isEqualTo(JsonToken.END_DOCUMENT);
    assertThat(reader.getPath()).isEqualTo("$");
  }

  @Test
  public void testSkipValue_atArrayEnd() throws IOException {
    JsonTreeReader reader = new JsonTreeReader(new JsonArray());
    reader.beginArray();
    reader.skipValue();
    assertThat(reader.peek()).isEqualTo(JsonToken.END_DOCUMENT);
    assertThat(reader.getPath()).isEqualTo("$");
  }

  @Test
  public void testSkipValue_atObjectEnd() throws IOException {
    JsonTreeReader reader = new JsonTreeReader(new JsonObject());
    reader.beginObject();
    reader.skipValue();
    assertThat(reader.peek()).isEqualTo(JsonToken.END_DOCUMENT);
    assertThat(reader.getPath()).isEqualTo("$");
  }

  @Test
  public void testHasNext_endOfDocument() throws IOException {
    JsonTreeReader reader = new JsonTreeReader(new JsonObject());
    reader.beginObject();
    reader.endObject();
    assertThat(reader.hasNext()).isFalse();
  }

  @Test
  public void testCustomJsonElementSubclass() throws IOException {
    @SuppressWarnings("deprecation") // superclass constructor
    class CustomSubclass extends JsonElement {
      @Override
      public JsonElement deepCopy() {
        return this;
      }
    }

    JsonArray array = new JsonArray();
    array.add(new CustomSubclass());

    JsonTreeReader reader = new JsonTreeReader(array);
    reader.beginArray();
    try {
      // Should fail due to custom JsonElement subclass
      reader.peek();
      fail();
    } catch (MalformedJsonException expected) {
      assertThat(expected)
          .hasMessageThat()
          .isEqualTo(
              "Custom JsonElement subclass "
                  + CustomSubclass.class.getName()
                  + " is not supported");
    }
  }

  /**
   * {@link JsonTreeReader} ignores nesting limit because:
   * <ul>
   *   <li>It is an internal class and often created implicitly without the user having
   *       access to it (as {@link JsonReader}), so they cannot easily adjust the limit
   *   <li>{@link JsonTreeReader} may be created based on an existing {@link JsonReader};
   *       in that case it would be necessary to propagate settings to account for a custom
   *       nesting limit, see also related https://github.com/google/gson/pull/2151
   *   <li>Nesting limit as protection against {@link StackOverflowError} is not that
   *       relevant for {@link JsonTreeReader} because a deeply nested {@link JsonElement}
   *       tree would first have to be constructed; and if it is constructed from a regular
   *       {@link JsonReader}, then its nesting limit would already apply
   * </ul>
   */
  @Test
  public void testNestingLimitIgnored() throws IOException {
    int limit = 10;
    JsonArray json = new JsonArray();
    JsonArray current = json;
    // This adds additional `limit` nested arrays, so in total there are `limit + 1` arrays
    for (int i = 0; i < limit; i++) {
      JsonArray nested = new JsonArray();
      current.add(nested);
      current = nested;
    }

    JsonTreeReader reader = new JsonTreeReader(json);
    reader.setNestingLimit(limit);
    assertThat(reader.getNestingLimit()).isEqualTo(limit);

    for (int i = 0; i < limit; i++) {
      reader.beginArray();
    }
    // Does not throw exception; limit is ignored
    reader.beginArray();

    reader.endArray();
    for (int i = 0; i < limit; i++) {
      reader.endArray();
    }
    assertThat(reader.peek()).isEqualTo(JsonToken.END_DOCUMENT);
    reader.close();
  }

  /**
   * {@link JsonTreeReader} effectively replaces the complete reading logic of {@link JsonReader} to
   * read from a {@link JsonElement} instead of a {@link Reader}. Therefore all relevant methods of
   * {@code JsonReader} must be overridden.
   */
  @Test
  public void testOverrides() {
<<<<<<< HEAD
    List<String> ignoredMethods = Arrays.asList(
        "setLenient(boolean)", "isLenient()",
        "setStrictness(com.google.gson.Strictness)", "getStrictness()",
        "setNestingLimit(int)", "getNestingLimit()"
    );
=======
    List<String> ignoredMethods =
        Arrays.asList(
            "setLenient(boolean)",
            "isLenient()",
            "setStrictness(com.google.gson.Strictness)",
            "getStrictness()");
>>>>>>> 66847264
    MoreAsserts.assertOverridesMethods(JsonReader.class, JsonTreeReader.class, ignoredMethods);
  }
}<|MERGE_RESOLUTION|>--- conflicted
+++ resolved
@@ -193,20 +193,14 @@
    */
   @Test
   public void testOverrides() {
-<<<<<<< HEAD
-    List<String> ignoredMethods = Arrays.asList(
-        "setLenient(boolean)", "isLenient()",
-        "setStrictness(com.google.gson.Strictness)", "getStrictness()",
-        "setNestingLimit(int)", "getNestingLimit()"
-    );
-=======
     List<String> ignoredMethods =
         Arrays.asList(
             "setLenient(boolean)",
             "isLenient()",
             "setStrictness(com.google.gson.Strictness)",
-            "getStrictness()");
->>>>>>> 66847264
+            "getStrictness()",
+            "setNestingLimit(int)",
+            "getNestingLimit()");
     MoreAsserts.assertOverridesMethods(JsonReader.class, JsonTreeReader.class, ignoredMethods);
   }
 }