--- conflicted
+++ resolved
@@ -48,7 +48,6 @@
     assertEquals(JsonToken.END_DOCUMENT, in.peek());
   }
 
-<<<<<<< HEAD
   public void testSkipValue_afterEndOfDocument() throws IOException {
     JsonTreeReader reader = new JsonTreeReader(new JsonObject());
     reader.beginObject();
@@ -75,12 +74,12 @@
     reader.beginObject();
     reader.skipValue();
     assertEquals(JsonToken.END_DOCUMENT, reader.peek());
-=======
+  }
+  
   public void testHasNext_endOfDocument() throws IOException {
     JsonTreeReader reader = new JsonTreeReader(new JsonObject());
     reader.beginObject();
     reader.endObject();
     assertFalse(reader.hasNext());
->>>>>>> 710a76c8
   }
 }