/*
 * Copyright (C) 2010 Google Inc.
 *
 * Licensed under the Apache License, Version 2.0 (the "License");
 * you may not use this file except in compliance with the License.
 * You may obtain a copy of the License at
 *
 *      http://www.apache.org/licenses/LICENSE-2.0
 *
 * Unless required by applicable law or agreed to in writing, software
 * distributed under the License is distributed on an "AS IS" BASIS,
 * WITHOUT WARRANTIES OR CONDITIONS OF ANY KIND, either express or implied.
 * See the License for the specific language governing permissions and
 * limitations under the License.
 */

package com.google.gson.stream;

import com.google.gson.internal.LazilyParsedNumber;
import java.io.IOException;
import java.io.StringWriter;
import java.math.BigDecimal;
import java.math.BigInteger;
<<<<<<< HEAD
import java.nio.CharBuffer;
=======
import junit.framework.TestCase;
>>>>>>> 503c20bb

@SuppressWarnings("resource")
public final class JsonWriterTest extends TestCase {

  public void testTopLevelValueTypes() throws IOException {
    StringWriter string1 = new StringWriter();
    JsonWriter writer1 = new JsonWriter(string1);
    writer1.value(true);
    writer1.close();
    assertEquals("true", string1.toString());

    StringWriter string2 = new StringWriter();
    JsonWriter writer2 = new JsonWriter(string2);
    writer2.nullValue();
    writer2.close();
    assertEquals("null", string2.toString());

    StringWriter string3 = new StringWriter();
    JsonWriter writer3 = new JsonWriter(string3);
    writer3.value(123);
    writer3.close();
    assertEquals("123", string3.toString());

    StringWriter string4 = new StringWriter();
    JsonWriter writer4 = new JsonWriter(string4);
    writer4.value(123.4);
    writer4.close();
    assertEquals("123.4", string4.toString());

    StringWriter string5 = new StringWriter();
    JsonWriter writer5 = new JsonWriter(string5);
    writer5.value("a");
    writer5.close();
    assertEquals("\"a\"", string5.toString());

    StringWriter string6 = new StringWriter();
    JsonWriter writer6 = new JsonWriter(string6);
    writer6.value(CharBuffer.wrap("test".toCharArray()));
    writer6.close();
    assertEquals("\"test\"", string6.toString());
  }

  public void testInvalidTopLevelTypes() throws IOException {
    StringWriter stringWriter = new StringWriter();
    JsonWriter jsonWriter = new JsonWriter(stringWriter);
    jsonWriter.name("hello");
    try {
      jsonWriter.value("world");
      fail();
    } catch (IllegalStateException expected) {
    }
  }

  public void testTwoNames() throws IOException {
    StringWriter stringWriter = new StringWriter();
    JsonWriter jsonWriter = new JsonWriter(stringWriter);
    jsonWriter.beginObject();
    jsonWriter.name("a");
    try {
      jsonWriter.name("a");
      fail();
    } catch (IllegalStateException expected) {
    }
  }

  public void testNameWithoutValue() throws IOException {
    StringWriter stringWriter = new StringWriter();
    JsonWriter jsonWriter = new JsonWriter(stringWriter);
    jsonWriter.beginObject();
    jsonWriter.name("a");
    try {
      jsonWriter.endObject();
      fail();
    } catch (IllegalStateException expected) {
    }
  }

  public void testValueWithoutName() throws IOException {
    StringWriter stringWriter = new StringWriter();
    JsonWriter jsonWriter = new JsonWriter(stringWriter);
    jsonWriter.beginObject();
    try {
      jsonWriter.value(true);
      fail();
    } catch (IllegalStateException expected) {
    }
  }

  public void testMultipleTopLevelValues() throws IOException {
    StringWriter stringWriter = new StringWriter();
    JsonWriter jsonWriter = new JsonWriter(stringWriter);
    jsonWriter.beginArray().endArray();
    try {
      jsonWriter.beginArray();
      fail();
    } catch (IllegalStateException expected) {
    }
  }

  public void testBadNestingObject() throws IOException {
    StringWriter stringWriter = new StringWriter();
    JsonWriter jsonWriter = new JsonWriter(stringWriter);
    jsonWriter.beginArray();
    jsonWriter.beginObject();
    try {
      jsonWriter.endArray();
      fail();
    } catch (IllegalStateException expected) {
    }
  }

  public void testBadNestingArray() throws IOException {
    StringWriter stringWriter = new StringWriter();
    JsonWriter jsonWriter = new JsonWriter(stringWriter);
    jsonWriter.beginArray();
    jsonWriter.beginArray();
    try {
      jsonWriter.endObject();
      fail();
    } catch (IllegalStateException expected) {
    }
  }

  public void testNullName() throws IOException {
    StringWriter stringWriter = new StringWriter();
    JsonWriter jsonWriter = new JsonWriter(stringWriter);
    jsonWriter.beginObject();
    try {
      jsonWriter.name(null);
      fail();
    } catch (NullPointerException expected) {
    }
  }

  public void testNullStringValue() throws IOException {
    StringWriter stringWriter = new StringWriter();
    JsonWriter jsonWriter = new JsonWriter(stringWriter);
    jsonWriter.beginObject();
    jsonWriter.name("a");
    jsonWriter.value((String) null);
    jsonWriter.endObject();
    assertEquals("{\"a\":null}", stringWriter.toString());
  }

  public void testJsonValue() throws IOException {
    StringWriter stringWriter = new StringWriter();
    JsonWriter jsonWriter = new JsonWriter(stringWriter);
    jsonWriter.beginObject();
    jsonWriter.name("a");
    jsonWriter.jsonValue("{\"b\":true}");
    jsonWriter.name("c");
    jsonWriter.value(1);
    jsonWriter.endObject();
    assertEquals("{\"a\":{\"b\":true},\"c\":1}", stringWriter.toString());
  }

  public void testNonFiniteFloats() throws IOException {
    StringWriter stringWriter = new StringWriter();
    JsonWriter jsonWriter = new JsonWriter(stringWriter);
    jsonWriter.beginArray();
    try {
      jsonWriter.value(Float.NaN);
      fail();
    } catch (IllegalArgumentException expected) {
      assertEquals("Numeric values must be finite, but was NaN", expected.getMessage());
    }
    try {
      jsonWriter.value(Float.NEGATIVE_INFINITY);
      fail();
    } catch (IllegalArgumentException expected) {
      assertEquals("Numeric values must be finite, but was -Infinity", expected.getMessage());
    }
    try {
      jsonWriter.value(Float.POSITIVE_INFINITY);
      fail();
    } catch (IllegalArgumentException expected) {
      assertEquals("Numeric values must be finite, but was Infinity", expected.getMessage());
    }
  }

  public void testNonFiniteDoubles() throws IOException {
    StringWriter stringWriter = new StringWriter();
    JsonWriter jsonWriter = new JsonWriter(stringWriter);
    jsonWriter.beginArray();
    try {
      jsonWriter.value(Double.NaN);
      fail();
    } catch (IllegalArgumentException expected) {
      assertEquals("Numeric values must be finite, but was NaN", expected.getMessage());
    }
    try {
      jsonWriter.value(Double.NEGATIVE_INFINITY);
      fail();
    } catch (IllegalArgumentException expected) {
      assertEquals("Numeric values must be finite, but was -Infinity", expected.getMessage());
    }
    try {
      jsonWriter.value(Double.POSITIVE_INFINITY);
      fail();
    } catch (IllegalArgumentException expected) {
      assertEquals("Numeric values must be finite, but was Infinity", expected.getMessage());
    }
  }

  public void testNonFiniteNumbers() throws IOException {
    StringWriter stringWriter = new StringWriter();
    JsonWriter jsonWriter = new JsonWriter(stringWriter);
    jsonWriter.beginArray();
    try {
      jsonWriter.value(Double.valueOf(Double.NaN));
      fail();
    } catch (IllegalArgumentException expected) {
      assertEquals("Numeric values must be finite, but was NaN", expected.getMessage());
    }
    try {
      jsonWriter.value(Double.valueOf(Double.NEGATIVE_INFINITY));
      fail();
    } catch (IllegalArgumentException expected) {
      assertEquals("Numeric values must be finite, but was -Infinity", expected.getMessage());
    }
    try {
      jsonWriter.value(Double.valueOf(Double.POSITIVE_INFINITY));
      fail();
    } catch (IllegalArgumentException expected) {
      assertEquals("Numeric values must be finite, but was Infinity", expected.getMessage());
    }
    try {
      jsonWriter.value(new LazilyParsedNumber("Infinity"));
      fail();
    } catch (IllegalArgumentException expected) {
      assertEquals("Numeric values must be finite, but was Infinity", expected.getMessage());
    }
  }

  public void testNonFiniteFloatsWhenLenient() throws IOException {
    StringWriter stringWriter = new StringWriter();
    JsonWriter jsonWriter = new JsonWriter(stringWriter);
    jsonWriter.setLenient(true);
    jsonWriter.beginArray();
    jsonWriter.value(Float.NaN);
    jsonWriter.value(Float.NEGATIVE_INFINITY);
    jsonWriter.value(Float.POSITIVE_INFINITY);
    jsonWriter.endArray();
    assertEquals("[NaN,-Infinity,Infinity]", stringWriter.toString());
  }

  public void testNonFiniteDoublesWhenLenient() throws IOException {
    StringWriter stringWriter = new StringWriter();
    JsonWriter jsonWriter = new JsonWriter(stringWriter);
    jsonWriter.setLenient(true);
    jsonWriter.beginArray();
    jsonWriter.value(Double.NaN);
    jsonWriter.value(Double.NEGATIVE_INFINITY);
    jsonWriter.value(Double.POSITIVE_INFINITY);
    jsonWriter.endArray();
    assertEquals("[NaN,-Infinity,Infinity]", stringWriter.toString());
  }

  public void testNonFiniteNumbersWhenLenient() throws IOException {
    StringWriter stringWriter = new StringWriter();
    JsonWriter jsonWriter = new JsonWriter(stringWriter);
    jsonWriter.setLenient(true);
    jsonWriter.beginArray();
    jsonWriter.value(Double.valueOf(Double.NaN));
    jsonWriter.value(Double.valueOf(Double.NEGATIVE_INFINITY));
    jsonWriter.value(Double.valueOf(Double.POSITIVE_INFINITY));
    jsonWriter.value(new LazilyParsedNumber("Infinity"));
    jsonWriter.endArray();
    assertEquals("[NaN,-Infinity,Infinity,Infinity]", stringWriter.toString());
  }

  public void testFloats() throws IOException {
    StringWriter stringWriter = new StringWriter();
    JsonWriter jsonWriter = new JsonWriter(stringWriter);
    jsonWriter.beginArray();
    jsonWriter.value(-0.0f);
    jsonWriter.value(1.0f);
    jsonWriter.value(Float.MAX_VALUE);
    jsonWriter.value(Float.MIN_VALUE);
    jsonWriter.value(0.0f);
    jsonWriter.value(-0.5f);
    jsonWriter.value(2.2250739E-38f);
    jsonWriter.value(3.723379f);
    jsonWriter.value((float) Math.PI);
    jsonWriter.value((float) Math.E);
    jsonWriter.endArray();
    jsonWriter.close();
    assertEquals(
        "[-0.0,"
            + "1.0,"
            + "3.4028235E38,"
            + "1.4E-45,"
            + "0.0,"
            + "-0.5,"
            + "2.2250739E-38,"
            + "3.723379,"
            + "3.1415927,"
            + "2.7182817]",
        stringWriter.toString());
  }

  public void testDoubles() throws IOException {
    StringWriter stringWriter = new StringWriter();
    JsonWriter jsonWriter = new JsonWriter(stringWriter);
    jsonWriter.beginArray();
    jsonWriter.value(-0.0);
    jsonWriter.value(1.0);
    jsonWriter.value(Double.MAX_VALUE);
    jsonWriter.value(Double.MIN_VALUE);
    jsonWriter.value(0.0);
    jsonWriter.value(-0.5);
    jsonWriter.value(2.2250738585072014E-308);
    jsonWriter.value(Math.PI);
    jsonWriter.value(Math.E);
    jsonWriter.endArray();
    jsonWriter.close();
    assertEquals("[-0.0,"
        + "1.0,"
        + "1.7976931348623157E308,"
        + "4.9E-324,"
        + "0.0,"
        + "-0.5,"
        + "2.2250738585072014E-308,"
        + "3.141592653589793,"
        + "2.718281828459045]", stringWriter.toString());
  }

  public void testLongs() throws IOException {
    StringWriter stringWriter = new StringWriter();
    JsonWriter jsonWriter = new JsonWriter(stringWriter);
    jsonWriter.beginArray();
    jsonWriter.value(0);
    jsonWriter.value(1);
    jsonWriter.value(-1);
    jsonWriter.value(Long.MIN_VALUE);
    jsonWriter.value(Long.MAX_VALUE);
    jsonWriter.endArray();
    jsonWriter.close();
    assertEquals("[0,"
        + "1,"
        + "-1,"
        + "-9223372036854775808,"
        + "9223372036854775807]", stringWriter.toString());
  }

  public void testNumbers() throws IOException {
    StringWriter stringWriter = new StringWriter();
    JsonWriter jsonWriter = new JsonWriter(stringWriter);
    jsonWriter.beginArray();
    jsonWriter.value(new BigInteger("0"));
    jsonWriter.value(new BigInteger("9223372036854775808"));
    jsonWriter.value(new BigInteger("-9223372036854775809"));
    jsonWriter.value(new BigDecimal("3.141592653589793238462643383"));
    jsonWriter.endArray();
    jsonWriter.close();
    assertEquals("[0,"
        + "9223372036854775808,"
        + "-9223372036854775809,"
        + "3.141592653589793238462643383]", stringWriter.toString());
  }

  /**
   * Tests writing {@code Number} instances which are not one of the standard JDK ones.
   */
  public void testNumbersCustomClass() throws IOException {
    String[] validNumbers = {
        "-0.0",
        "1.0",
        "1.7976931348623157E308",
        "4.9E-324",
        "0.0",
        "0.00",
        "-0.5",
        "2.2250738585072014E-308",
        "3.141592653589793",
        "2.718281828459045",
        "0",
        "0.01",
        "0e0",
        "1e+0",
        "1e-0",
        "1e0000", // leading 0 is allowed for exponent
        "1e00001",
        "1e+1",
    };

    for (String validNumber : validNumbers) {
      StringWriter stringWriter = new StringWriter();
      JsonWriter jsonWriter = new JsonWriter(stringWriter);

      jsonWriter.value(new LazilyParsedNumber(validNumber));
      jsonWriter.close();

      assertEquals(validNumber, stringWriter.toString());
    }
  }

  public void testMalformedNumbers() throws IOException {
    String[] malformedNumbers = {
        "some text",
        "",
        ".",
        "00",
        "01",
        "-00",
        "-",
        "--1",
        "+1", // plus sign is not allowed for integer part
        "+",
        "1,0",
        "1,000",
        "0.", // decimal digit is required
        ".1", // integer part is required
        "e1",
        ".e1",
        ".1e1",
        "1e-",
        "1e+",
        "1e--1",
        "1e+-1",
        "1e1e1",
        "1+e1",
        "1e1.0",
    };

    for (String malformedNumber : malformedNumbers) {
      JsonWriter jsonWriter = new JsonWriter(new StringWriter());
      try {
        jsonWriter.value(new LazilyParsedNumber(malformedNumber));
        fail("Should have failed writing malformed number: " + malformedNumber);
      } catch (IllegalArgumentException e) {
        assertEquals("String created by class com.google.gson.internal.LazilyParsedNumber is not a valid JSON number: " + malformedNumber, e.getMessage());
      }
    }
  }

  public void testBooleans() throws IOException {
    StringWriter stringWriter = new StringWriter();
    JsonWriter jsonWriter = new JsonWriter(stringWriter);
    jsonWriter.beginArray();
    jsonWriter.value(true);
    jsonWriter.value(false);
    jsonWriter.endArray();
    assertEquals("[true,false]", stringWriter.toString());
  }

  public void testBoxedBooleans() throws IOException {
    StringWriter stringWriter = new StringWriter();
    JsonWriter jsonWriter = new JsonWriter(stringWriter);
    jsonWriter.beginArray();
    jsonWriter.value((Boolean) true);
    jsonWriter.value((Boolean) false);
    jsonWriter.value((Boolean) null);
    jsonWriter.endArray();
    assertEquals("[true,false,null]", stringWriter.toString());
  }

  public void testNulls() throws IOException {
    StringWriter stringWriter = new StringWriter();
    JsonWriter jsonWriter = new JsonWriter(stringWriter);
    jsonWriter.beginArray();
    jsonWriter.nullValue();
    jsonWriter.endArray();
    assertEquals("[null]", stringWriter.toString());
  }

  public void testStrings() throws IOException {
    StringWriter stringWriter = new StringWriter();
    JsonWriter jsonWriter = new JsonWriter(stringWriter);
    jsonWriter.beginArray();
    jsonWriter.value("a");
    jsonWriter.value("a\"");
    jsonWriter.value("\"");
    jsonWriter.value(":");
    jsonWriter.value(",");
    jsonWriter.value("\b");
    jsonWriter.value("\f");
    jsonWriter.value("\n");
    jsonWriter.value("\r");
    jsonWriter.value("\t");
    jsonWriter.value(" ");
    jsonWriter.value("\\");
    jsonWriter.value("{");
    jsonWriter.value("}");
    jsonWriter.value("[");
    jsonWriter.value("]");
    jsonWriter.value("\0");
    jsonWriter.value("\u0019");
    jsonWriter.endArray();
    assertEquals("[\"a\","
        + "\"a\\\"\","
        + "\"\\\"\","
        + "\":\","
        + "\",\","
        + "\"\\b\","
        + "\"\\f\","
        + "\"\\n\","
        + "\"\\r\","
        + "\"\\t\","
        + "\" \","
        + "\"\\\\\","
        + "\"{\","
        + "\"}\","
        + "\"[\","
        + "\"]\","
        + "\"\\u0000\","
        + "\"\\u0019\"]", stringWriter.toString());
  }

  public void testUnicodeLineBreaksEscaped() throws IOException {
    StringWriter stringWriter = new StringWriter();
    JsonWriter jsonWriter = new JsonWriter(stringWriter);
    jsonWriter.beginArray();
    jsonWriter.value("\u2028 \u2029");
    jsonWriter.endArray();
    assertEquals("[\"\\u2028 \\u2029\"]", stringWriter.toString());
  }

  public void testEmptyArray() throws IOException {
    StringWriter stringWriter = new StringWriter();
    JsonWriter jsonWriter = new JsonWriter(stringWriter);
    jsonWriter.beginArray();
    jsonWriter.endArray();
    assertEquals("[]", stringWriter.toString());
  }

  public void testEmptyObject() throws IOException {
    StringWriter stringWriter = new StringWriter();
    JsonWriter jsonWriter = new JsonWriter(stringWriter);
    jsonWriter.beginObject();
    jsonWriter.endObject();
    assertEquals("{}", stringWriter.toString());
  }

  public void testObjectsInArrays() throws IOException {
    StringWriter stringWriter = new StringWriter();
    JsonWriter jsonWriter = new JsonWriter(stringWriter);
    jsonWriter.beginArray();
    jsonWriter.beginObject();
    jsonWriter.name("a").value(5);
    jsonWriter.name("b").value(false);
    jsonWriter.endObject();
    jsonWriter.beginObject();
    jsonWriter.name("c").value(6);
    jsonWriter.name("d").value(true);
    jsonWriter.endObject();
    jsonWriter.endArray();
    assertEquals("[{\"a\":5,\"b\":false},"
        + "{\"c\":6,\"d\":true}]", stringWriter.toString());
  }

  public void testArraysInObjects() throws IOException {
    StringWriter stringWriter = new StringWriter();
    JsonWriter jsonWriter = new JsonWriter(stringWriter);
    jsonWriter.beginObject();
    jsonWriter.name("a");
    jsonWriter.beginArray();
    jsonWriter.value(5);
    jsonWriter.value(false);
    jsonWriter.endArray();
    jsonWriter.name("b");
    jsonWriter.beginArray();
    jsonWriter.value(6);
    jsonWriter.value(true);
    jsonWriter.endArray();
    jsonWriter.endObject();
    assertEquals("{\"a\":[5,false],"
        + "\"b\":[6,true]}", stringWriter.toString());
  }

  public void testDeepNestingArrays() throws IOException {
    StringWriter stringWriter = new StringWriter();
    JsonWriter jsonWriter = new JsonWriter(stringWriter);
    for (int i = 0; i < 20; i++) {
      jsonWriter.beginArray();
    }
    for (int i = 0; i < 20; i++) {
      jsonWriter.endArray();
    }
    assertEquals("[[[[[[[[[[[[[[[[[[[[]]]]]]]]]]]]]]]]]]]]", stringWriter.toString());
  }

  public void testDeepNestingObjects() throws IOException {
    StringWriter stringWriter = new StringWriter();
    JsonWriter jsonWriter = new JsonWriter(stringWriter);
    jsonWriter.beginObject();
    for (int i = 0; i < 20; i++) {
      jsonWriter.name("a");
      jsonWriter.beginObject();
    }
    for (int i = 0; i < 20; i++) {
      jsonWriter.endObject();
    }
    jsonWriter.endObject();
    assertEquals("{\"a\":{\"a\":{\"a\":{\"a\":{\"a\":{\"a\":{\"a\":{\"a\":{\"a\":{\"a\":"
        + "{\"a\":{\"a\":{\"a\":{\"a\":{\"a\":{\"a\":{\"a\":{\"a\":{\"a\":{\"a\":{"
        + "}}}}}}}}}}}}}}}}}}}}}", stringWriter.toString());
  }

  public void testRepeatedName() throws IOException {
    StringWriter stringWriter = new StringWriter();
    JsonWriter jsonWriter = new JsonWriter(stringWriter);
    jsonWriter.beginObject();
    jsonWriter.name("a").value(true);
    jsonWriter.name("a").value(false);
    jsonWriter.endObject();
    // JsonWriter doesn't attempt to detect duplicate names
    assertEquals("{\"a\":true,\"a\":false}", stringWriter.toString());
  }

  public void testPrettyPrintObject() throws IOException {
    StringWriter stringWriter = new StringWriter();
    JsonWriter jsonWriter = new JsonWriter(stringWriter);
    jsonWriter.setIndent("   ");

    jsonWriter.beginObject();
    jsonWriter.name("a").value(true);
    jsonWriter.name("b").value(false);
    jsonWriter.name("c").value(5.0);
    jsonWriter.name("e").nullValue();
    jsonWriter.name("f").beginArray();
    jsonWriter.value(6.0);
    jsonWriter.value(7.0);
    jsonWriter.endArray();
    jsonWriter.name("g").beginObject();
    jsonWriter.name("h").value(8.0);
    jsonWriter.name("i").value(9.0);
    jsonWriter.endObject();
    jsonWriter.endObject();

    String expected = "{\n"
        + "   \"a\": true,\n"
        + "   \"b\": false,\n"
        + "   \"c\": 5.0,\n"
        + "   \"e\": null,\n"
        + "   \"f\": [\n"
        + "      6.0,\n"
        + "      7.0\n"
        + "   ],\n"
        + "   \"g\": {\n"
        + "      \"h\": 8.0,\n"
        + "      \"i\": 9.0\n"
        + "   }\n"
        + "}";
    assertEquals(expected, stringWriter.toString());
  }

  public void testPrettyPrintArray() throws IOException {
    StringWriter stringWriter = new StringWriter();
    JsonWriter jsonWriter = new JsonWriter(stringWriter);
    jsonWriter.setIndent("   ");

    jsonWriter.beginArray();
    jsonWriter.value(true);
    jsonWriter.value(false);
    jsonWriter.value(5.0);
    jsonWriter.nullValue();
    jsonWriter.beginObject();
    jsonWriter.name("a").value(6.0);
    jsonWriter.name("b").value(7.0);
    jsonWriter.endObject();
    jsonWriter.beginArray();
    jsonWriter.value(8.0);
    jsonWriter.value(9.0);
    jsonWriter.endArray();
    jsonWriter.endArray();

    String expected = "[\n"
        + "   true,\n"
        + "   false,\n"
        + "   5.0,\n"
        + "   null,\n"
        + "   {\n"
        + "      \"a\": 6.0,\n"
        + "      \"b\": 7.0\n"
        + "   },\n"
        + "   [\n"
        + "      8.0,\n"
        + "      9.0\n"
        + "   ]\n"
        + "]";
    assertEquals(expected, stringWriter.toString());
  }

  public void testLenientWriterPermitsMultipleTopLevelValues() throws IOException {
    StringWriter stringWriter = new StringWriter();
    JsonWriter writer = new JsonWriter(stringWriter);
    writer.setLenient(true);
    writer.beginArray();
    writer.endArray();
    writer.beginArray();
    writer.endArray();
    writer.close();
    assertEquals("[][]", stringWriter.toString());
  }

  public void testStrictWriterDoesNotPermitMultipleTopLevelValues() throws IOException {
    StringWriter stringWriter = new StringWriter();
    JsonWriter writer = new JsonWriter(stringWriter);
    writer.beginArray();
    writer.endArray();
    try {
      writer.beginArray();
      fail();
    } catch (IllegalStateException expected) {
    }
  }

  public void testClosedWriterThrowsOnStructure() throws IOException {
    StringWriter stringWriter = new StringWriter();
    JsonWriter writer = new JsonWriter(stringWriter);
    writer.beginArray();
    writer.endArray();
    writer.close();
    try {
      writer.beginArray();
      fail();
    } catch (IllegalStateException expected) {
    }
    try {
      writer.endArray();
      fail();
    } catch (IllegalStateException expected) {
    }
    try {
      writer.beginObject();
      fail();
    } catch (IllegalStateException expected) {
    }
    try {
      writer.endObject();
      fail();
    } catch (IllegalStateException expected) {
    }
  }

  public void testClosedWriterThrowsOnName() throws IOException {
    StringWriter stringWriter = new StringWriter();
    JsonWriter writer = new JsonWriter(stringWriter);
    writer.beginArray();
    writer.endArray();
    writer.close();
    try {
      writer.name("a");
      fail();
    } catch (IllegalStateException expected) {
    }
  }

  public void testClosedWriterThrowsOnValue() throws IOException {
    StringWriter stringWriter = new StringWriter();
    JsonWriter writer = new JsonWriter(stringWriter);
    writer.beginArray();
    writer.endArray();
    writer.close();
    try {
      writer.value("a");
      fail();
    } catch (IllegalStateException expected) {
    }
  }

  public void testClosedWriterThrowsOnFlush() throws IOException {
    StringWriter stringWriter = new StringWriter();
    JsonWriter writer = new JsonWriter(stringWriter);
    writer.beginArray();
    writer.endArray();
    writer.close();
    try {
      writer.flush();
      fail();
    } catch (IllegalStateException expected) {
    }
  }

  public void testWriterCloseIsIdempotent() throws IOException {
    StringWriter stringWriter = new StringWriter();
    JsonWriter writer = new JsonWriter(stringWriter);
    writer.beginArray();
    writer.endArray();
    writer.close();
    writer.close();
  }
}<|MERGE_RESOLUTION|>--- conflicted
+++ resolved
@@ -21,11 +21,8 @@
 import java.io.StringWriter;
 import java.math.BigDecimal;
 import java.math.BigInteger;
-<<<<<<< HEAD
 import java.nio.CharBuffer;
-=======
 import junit.framework.TestCase;
->>>>>>> 503c20bb
 
 @SuppressWarnings("resource")
 public final class JsonWriterTest extends TestCase {
@@ -257,7 +254,7 @@
       fail();
     } catch (IllegalArgumentException expected) {
       assertEquals("Numeric values must be finite, but was Infinity", expected.getMessage());
-    }
+  }
   }
 
   public void testNonFiniteFloatsWhenLenient() throws IOException {
