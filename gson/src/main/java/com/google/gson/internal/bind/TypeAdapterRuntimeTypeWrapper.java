--- conflicted
+++ resolved
@@ -1,109 +1,104 @@
-/*
- * Copyright (C) 2011 Google Inc.
- *
- * Licensed under the Apache License, Version 2.0 (the "License");
- * you may not use this file except in compliance with the License.
- * You may obtain a copy of the License at
- *
- *      http://www.apache.org/licenses/LICENSE-2.0
- *
- * Unless required by applicable law or agreed to in writing, software
- * distributed under the License is distributed on an "AS IS" BASIS,
- * WITHOUT WARRANTIES OR CONDITIONS OF ANY KIND, either express or implied.
- * See the License for the specific language governing permissions and
- * limitations under the License.
- */
-package com.google.gson.internal.bind;
-
-import com.google.gson.Gson;
-import com.google.gson.TypeAdapter;
-import com.google.gson.reflect.TypeToken;
-import com.google.gson.stream.JsonReader;
-import com.google.gson.stream.JsonWriter;
-import java.io.IOException;
-import java.lang.reflect.Type;
-import java.lang.reflect.TypeVariable;
-
-final class TypeAdapterRuntimeTypeWrapper<T> extends TypeAdapter<T> {
-  private final Gson context;
-  private final TypeAdapter<T> delegate;
-  private final Type type;
-
-  TypeAdapterRuntimeTypeWrapper(Gson context, TypeAdapter<T> delegate, Type type) {
-    this.context = context;
-    this.delegate = delegate;
-    this.type = type;
-  }
-
-  @Override
-  public T read(JsonReader in) throws IOException {
-    return delegate.read(in);
-  }
-
-  @Override
-  public void write(JsonWriter out, T value) throws IOException {
-    // Order of preference for choosing type adapters
-    // First preference: a type adapter registered for the runtime type
-    // Second preference: a type adapter registered for the declared type
-    // Third preference: reflective type adapter for the runtime type (if it is a sub class of the declared type)
-    // Fourth preference: reflective type adapter for the declared type
-
-    TypeAdapter<T> chosen = delegate;
-    Type runtimeType = getRuntimeTypeIfMoreSpecific(type, value);
-    if (runtimeType != type) {
-<<<<<<< HEAD
-      TypeAdapter runtimeTypeAdapter = context.getAdapter(TypeToken.get(runtimeType));
-      if (!isReflective(runtimeTypeAdapter)) {
-=======
-      @SuppressWarnings("unchecked")
-      TypeAdapter<T> runtimeTypeAdapter = (TypeAdapter<T>) context.getAdapter(TypeToken.get(runtimeType));
-      if (!(runtimeTypeAdapter instanceof ReflectiveTypeAdapterFactory.Adapter)) {
->>>>>>> e614e71e
-        // The user registered a type adapter for the runtime type, so we will use that
-        chosen = runtimeTypeAdapter;
-      } else if (!isReflective(delegate)) {
-        // The user registered a type adapter for Base class, so we prefer it over the
-        // reflective type adapter for the runtime type
-        chosen = delegate;
-      } else {
-        // Use the type adapter for runtime type
-        chosen = runtimeTypeAdapter;
-      }
-    }
-    chosen.write(out, value);
-  }
-
-  /**
-   * Returns whether the type adapter uses reflection.
-   *
-   * @param typeAdapter the type adapter to check.
-   */
-  private static boolean isReflective(TypeAdapter<?> typeAdapter) {
-    if (typeAdapter instanceof ReflectiveTypeAdapterFactory.Adapter) {
-      return true;
-    } else if (typeAdapter instanceof TreeTypeAdapter) {
-      // Have to get actual serializing adapter for TreeTypeAdapter because
-      // TreeTypeAdapter without `serializer` might fall back to reflective
-      // type adapter
-      TreeTypeAdapter<?> treeTypeAdapter = (TreeTypeAdapter<?>) typeAdapter;
-      TypeAdapter<?> serializingTypeAdapter = treeTypeAdapter.getSerializingTypeAdapter();
-      if (serializingTypeAdapter == treeTypeAdapter) {
-        return false;
-      } else {
-        // Check TreeTypeAdapter delegate
-        return isReflective(serializingTypeAdapter);
-      }
-    }
-    return false;
-  }
-
-  /**
-   * Finds a compatible runtime type if it is more specific
-   */
-  private static Type getRuntimeTypeIfMoreSpecific(Type type, Object value) {
-    if (value != null && (type instanceof Class<?> || type instanceof TypeVariable<?>)) {
-      type = value.getClass();
-    }
-    return type;
-  }
-}
+/*
+ * Copyright (C) 2011 Google Inc.
+ *
+ * Licensed under the Apache License, Version 2.0 (the "License");
+ * you may not use this file except in compliance with the License.
+ * You may obtain a copy of the License at
+ *
+ *      http://www.apache.org/licenses/LICENSE-2.0
+ *
+ * Unless required by applicable law or agreed to in writing, software
+ * distributed under the License is distributed on an "AS IS" BASIS,
+ * WITHOUT WARRANTIES OR CONDITIONS OF ANY KIND, either express or implied.
+ * See the License for the specific language governing permissions and
+ * limitations under the License.
+ */
+package com.google.gson.internal.bind;
+
+import com.google.gson.Gson;
+import com.google.gson.TypeAdapter;
+import com.google.gson.reflect.TypeToken;
+import com.google.gson.stream.JsonReader;
+import com.google.gson.stream.JsonWriter;
+import java.io.IOException;
+import java.lang.reflect.Type;
+import java.lang.reflect.TypeVariable;
+
+final class TypeAdapterRuntimeTypeWrapper<T> extends TypeAdapter<T> {
+  private final Gson context;
+  private final TypeAdapter<T> delegate;
+  private final Type type;
+
+  TypeAdapterRuntimeTypeWrapper(Gson context, TypeAdapter<T> delegate, Type type) {
+    this.context = context;
+    this.delegate = delegate;
+    this.type = type;
+  }
+
+  @Override
+  public T read(JsonReader in) throws IOException {
+    return delegate.read(in);
+  }
+
+  @Override
+  public void write(JsonWriter out, T value) throws IOException {
+    // Order of preference for choosing type adapters
+    // First preference: a type adapter registered for the runtime type
+    // Second preference: a type adapter registered for the declared type
+    // Third preference: reflective type adapter for the runtime type (if it is a sub class of the declared type)
+    // Fourth preference: reflective type adapter for the declared type
+
+    TypeAdapter<T> chosen = delegate;
+    Type runtimeType = getRuntimeTypeIfMoreSpecific(type, value);
+    if (runtimeType != type) {
+      @SuppressWarnings("unchecked")
+      TypeAdapter<T> runtimeTypeAdapter = (TypeAdapter<T>) context.getAdapter(TypeToken.get(runtimeType));
+      if (!isReflective(runtimeTypeAdapter)) {
+        // The user registered a type adapter for the runtime type, so we will use that
+        chosen = runtimeTypeAdapter;
+      } else if (!isReflective(delegate)) {
+        // The user registered a type adapter for Base class, so we prefer it over the
+        // reflective type adapter for the runtime type
+        chosen = delegate;
+      } else {
+        // Use the type adapter for runtime type
+        chosen = runtimeTypeAdapter;
+      }
+    }
+    chosen.write(out, value);
+  }
+
+  /**
+   * Returns whether the type adapter uses reflection.
+   *
+   * @param typeAdapter the type adapter to check.
+   */
+  private static boolean isReflective(TypeAdapter<?> typeAdapter) {
+    if (typeAdapter instanceof ReflectiveTypeAdapterFactory.Adapter) {
+      return true;
+    } else if (typeAdapter instanceof TreeTypeAdapter) {
+      // Have to get actual serializing adapter for TreeTypeAdapter because
+      // TreeTypeAdapter without `serializer` might fall back to reflective
+      // type adapter
+      TreeTypeAdapter<?> treeTypeAdapter = (TreeTypeAdapter<?>) typeAdapter;
+      TypeAdapter<?> serializingTypeAdapter = treeTypeAdapter.getSerializingTypeAdapter();
+      if (serializingTypeAdapter == treeTypeAdapter) {
+        return false;
+      } else {
+        // Check TreeTypeAdapter delegate
+        return isReflective(serializingTypeAdapter);
+      }
+    }
+    return false;
+  }
+
+  /**
+   * Finds a compatible runtime type if it is more specific
+   */
+  private static Type getRuntimeTypeIfMoreSpecific(Type type, Object value) {
+    if (value != null && (type instanceof Class<?> || type instanceof TypeVariable<?>)) {
+      type = value.getClass();
+    }
+    return type;
+  }
+}