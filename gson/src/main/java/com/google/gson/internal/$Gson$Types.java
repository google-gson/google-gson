/**
 * Copyright (C) 2008 Google Inc.
 *
 * Licensed under the Apache License, Version 2.0 (the "License");
 * you may not use this file except in compliance with the License.
 * You may obtain a copy of the License at
 *
 * http://www.apache.org/licenses/LICENSE-2.0
 *
 * Unless required by applicable law or agreed to in writing, software
 * distributed under the License is distributed on an "AS IS" BASIS,
 * WITHOUT WARRANTIES OR CONDITIONS OF ANY KIND, either express or implied.
 * See the License for the specific language governing permissions and
 * limitations under the License.
 */

package com.google.gson.internal;

import java.io.Serializable;
import java.lang.reflect.Array;
import java.lang.reflect.GenericArrayType;
import java.lang.reflect.GenericDeclaration;
import java.lang.reflect.Modifier;
import java.lang.reflect.ParameterizedType;
import java.lang.reflect.Type;
import java.lang.reflect.TypeVariable;
import java.lang.reflect.WildcardType;
import java.util.Arrays;
import java.util.Collection;
import java.util.HashMap;
import java.util.Map;
import java.util.NoSuchElementException;
import java.util.Properties;

import static com.google.gson.internal.$Gson$Preconditions.checkArgument;
import static com.google.gson.internal.$Gson$Preconditions.checkNotNull;

/**
 * Static methods for working with types.
 *
 * @author Bob Lee
 * @author Jesse Wilson
 */
public final class $Gson$Types {
  private static final Type[] EMPTY_TYPE_ARRAY = new Type[] {};

  private $Gson$Types() {
    throw new UnsupportedOperationException();
  }

  /**
   * Returns a new parameterized type, applying {@code typeArguments} to
   * {@code rawType} and enclosed by {@code ownerType}.
   *
   * @return a {@link java.io.Serializable serializable} parameterized type.
   */
  public static ParameterizedType newParameterizedTypeWithOwner(
      Type ownerType, Type rawType, Type... typeArguments) {
    return new ParameterizedTypeImpl(ownerType, rawType, typeArguments);
  }

  /**
   * Returns an array type whose elements are all instances of
   * {@code componentType}.
   *
   * @return a {@link java.io.Serializable serializable} generic array type.
   */
  public static GenericArrayType arrayOf(Type componentType) {
    return new GenericArrayTypeImpl(componentType);
  }

  /**
   * Returns a type that represents an unknown type that extends {@code bound}.
   * For example, if {@code bound} is {@code CharSequence.class}, this returns
   * {@code ? extends CharSequence}. If {@code bound} is {@code Object.class},
   * this returns {@code ?}, which is shorthand for {@code ? extends Object}.
   */
  public static WildcardType subtypeOf(Type bound) {
    Type[] upperBounds;
    if (bound instanceof WildcardType) {
      upperBounds = ((WildcardType) bound).getUpperBounds();
    } else {
      upperBounds = new Type[] { bound };
    }
    return new WildcardTypeImpl(upperBounds, EMPTY_TYPE_ARRAY);
  }

  /**
   * Returns a type that represents an unknown supertype of {@code bound}. For
   * example, if {@code bound} is {@code String.class}, this returns {@code ?
   * super String}.
   */
  public static WildcardType supertypeOf(Type bound) {
    Type[] lowerBounds;
    if (bound instanceof WildcardType) {
      lowerBounds = ((WildcardType) bound).getLowerBounds();
    } else {
      lowerBounds = new Type[] { bound };
    }
    return new WildcardTypeImpl(new Type[] { Object.class }, lowerBounds);
  }

  /**
   * Returns a type that is functionally equal but not necessarily equal
   * according to {@link Object#equals(Object) Object.equals()}. The returned
   * type is {@link java.io.Serializable}.
   */
  public static Type canonicalize(Type type) {
    if (type instanceof Class) {
      Class<?> c = (Class<?>) type;
      return c.isArray() ? new GenericArrayTypeImpl(canonicalize(c.getComponentType())) : c;

    } else if (type instanceof ParameterizedType) {
      ParameterizedType p = (ParameterizedType) type;
      return new ParameterizedTypeImpl(p.getOwnerType(),
          p.getRawType(), p.getActualTypeArguments());

    } else if (type instanceof GenericArrayType) {
      GenericArrayType g = (GenericArrayType) type;
      return new GenericArrayTypeImpl(g.getGenericComponentType());

    } else if (type instanceof WildcardType) {
      WildcardType w = (WildcardType) type;
      return new WildcardTypeImpl(w.getUpperBounds(), w.getLowerBounds());

    } else {
      // type is either serializable as-is or unsupported
      return type;
    }
  }

  public static Class<?> getRawType(Type type) {
    if (type instanceof Class<?>) {
      // type is a normal class.
      return (Class<?>) type;

    } else if (type instanceof ParameterizedType) {
      ParameterizedType parameterizedType = (ParameterizedType) type;

      // I'm not exactly sure why getRawType() returns Type instead of Class.
      // Neal isn't either but suspects some pathological case related
      // to nested classes exists.
      Type rawType = parameterizedType.getRawType();
      checkArgument(rawType instanceof Class);
      return (Class<?>) rawType;

    } else if (type instanceof GenericArrayType) {
      Type componentType = ((GenericArrayType)type).getGenericComponentType();
      return Array.newInstance(getRawType(componentType), 0).getClass();

    } else if (type instanceof TypeVariable) {
      // we could use the variable's bounds, but that won't work if there are multiple.
      // having a raw type that's more general than necessary is okay
      return Object.class;

    } else if (type instanceof WildcardType) {
      Type[] bounds = ((WildcardType) type).getUpperBounds();
      // Currently the JLS only permits one bound for wildcards so using first bound is safe
      assert bounds.length == 1;
      return getRawType(bounds[0]);

    } else {
      String className = type == null ? "null" : type.getClass().getName();
      throw new IllegalArgumentException("Expected a Class, ParameterizedType, or "
          + "GenericArrayType, but <" + type + "> is of type " + className);
    }
  }

  private static boolean equal(Object a, Object b) {
    return a == b || (a != null && a.equals(b));
  }

  /**
   * Returns true if {@code a} and {@code b} are equal.
   */
  public static boolean equals(Type a, Type b) {
    if (a == b) {
      // also handles (a == null && b == null)
      return true;

    } else if (a instanceof Class) {
      // Class already specifies equals().
      return a.equals(b);

    } else if (a instanceof ParameterizedType) {
      if (!(b instanceof ParameterizedType)) {
        return false;
      }

      // TODO: save a .clone() call
      ParameterizedType pa = (ParameterizedType) a;
      ParameterizedType pb = (ParameterizedType) b;
      return equal(pa.getOwnerType(), pb.getOwnerType())
          && pa.getRawType().equals(pb.getRawType())
          && Arrays.equals(pa.getActualTypeArguments(), pb.getActualTypeArguments());

    } else if (a instanceof GenericArrayType) {
      if (!(b instanceof GenericArrayType)) {
        return false;
      }

      GenericArrayType ga = (GenericArrayType) a;
      GenericArrayType gb = (GenericArrayType) b;
      return equals(ga.getGenericComponentType(), gb.getGenericComponentType());

    } else if (a instanceof WildcardType) {
      if (!(b instanceof WildcardType)) {
        return false;
      }

      WildcardType wa = (WildcardType) a;
      WildcardType wb = (WildcardType) b;
      return Arrays.equals(wa.getUpperBounds(), wb.getUpperBounds())
          && Arrays.equals(wa.getLowerBounds(), wb.getLowerBounds());

    } else if (a instanceof TypeVariable) {
      if (!(b instanceof TypeVariable)) {
        return false;
      }
      TypeVariable<?> va = (TypeVariable<?>) a;
      TypeVariable<?> vb = (TypeVariable<?>) b;
      return va.getGenericDeclaration() == vb.getGenericDeclaration()
          && va.getName().equals(vb.getName());

    } else {
      // This isn't a type we support. Could be a generic array type, wildcard type, etc.
      return false;
    }
  }

  private static int hashCodeOrZero(Object o) {
    return o != null ? o.hashCode() : 0;
  }

  public static String typeToString(Type type) {
    return type instanceof Class ? ((Class<?>) type).getName() : type.toString();
  }

  /**
   * Returns the generic supertype for {@code supertype}. For example, given a class {@code
   * IntegerSet}, the result for when supertype is {@code Set.class} is {@code Set<Integer>} and the
   * result when the supertype is {@code Collection.class} is {@code Collection<Integer>}.
   */
  private static Type getGenericSupertype(Type context, Class<?> rawType, Class<?> supertype) {
    if (supertype == rawType) {
      return context;
    }

    // we skip searching through interfaces if unknown is an interface
    if (supertype.isInterface()) {
      Class<?>[] interfaces = rawType.getInterfaces();
      for (int i = 0, length = interfaces.length; i < length; i++) {
        if (interfaces[i] == supertype) {
          return rawType.getGenericInterfaces()[i];
        } else if (supertype.isAssignableFrom(interfaces[i])) {
          return getGenericSupertype(rawType.getGenericInterfaces()[i], interfaces[i], supertype);
        }
      }
    }

    // check our supertypes
    if (!rawType.isInterface()) {
      while (rawType != Object.class) {
        Class<?> rawSupertype = rawType.getSuperclass();
        if (rawSupertype == supertype) {
          return rawType.getGenericSuperclass();
        } else if (supertype.isAssignableFrom(rawSupertype)) {
          return getGenericSupertype(rawType.getGenericSuperclass(), rawSupertype, supertype);
        }
        rawType = rawSupertype;
      }
    }

    // we can't resolve this further
    return supertype;
  }

  /**
   * Returns the generic form of {@code supertype}. For example, if this is {@code
   * ArrayList<String>}, this returns {@code Iterable<String>} given the input {@code
   * Iterable.class}.
   *
   * @param supertype a superclass of, or interface implemented by, this.
   */
  private static Type getSupertype(Type context, Class<?> contextRawType, Class<?> supertype) {
    if (context instanceof WildcardType) {
      // wildcards are useless for resolving supertypes. As the upper bound has the same raw type, use it instead
      Type[] bounds = ((WildcardType)context).getUpperBounds();
      // Currently the JLS only permits one bound for wildcards so using first bound is safe
      assert bounds.length == 1;
      context = bounds[0];
    }
    checkArgument(supertype.isAssignableFrom(contextRawType));
    return resolve(context, contextRawType,
        $Gson$Types.getGenericSupertype(context, contextRawType, supertype));
  }

  /**
   * Returns the component type of this array type.
   * @throws ClassCastException if this type is not an array.
   */
  public static Type getArrayComponentType(Type array) {
    return array instanceof GenericArrayType
        ? ((GenericArrayType) array).getGenericComponentType()
        : ((Class<?>) array).getComponentType();
  }

  /**
   * Returns the element type of this collection type.
   * @throws IllegalArgumentException if this type is not a collection.
   */
  public static Type getCollectionElementType(Type context, Class<?> contextRawType) {
    Type collectionType = getSupertype(context, contextRawType, Collection.class);

    if (collectionType instanceof ParameterizedType) {
      return ((ParameterizedType) collectionType).getActualTypeArguments()[0];
    }
    return Object.class;
  }

  /**
   * Returns a two element array containing this map's key and value types in
   * positions 0 and 1 respectively.
   */
  public static Type[] getMapKeyAndValueTypes(Type context, Class<?> contextRawType) {
    /*
     * Work around a problem with the declaration of java.util.Properties. That
     * class should extend Hashtable<String, String>, but it's declared to
     * extend Hashtable<Object, Object>.
     */
    if (context == Properties.class) {
      return new Type[] { String.class, String.class }; // TODO: test subclasses of Properties!
    }

    Type mapType = getSupertype(context, contextRawType, Map.class);
    // TODO: strip wildcards?
    if (mapType instanceof ParameterizedType) {
      ParameterizedType mapParameterizedType = (ParameterizedType) mapType;
      return mapParameterizedType.getActualTypeArguments();
    }
    return new Type[] { Object.class, Object.class };
  }

  public static Type resolve(Type context, Class<?> contextRawType, Type toResolve) {
<<<<<<< HEAD
    return resolve(context, contextRawType, toResolve, new HashSet<TypeVariable<?>>());
  }

  private static Type resolve(Type context, Class<?> contextRawType, Type toResolve,
                              Collection<TypeVariable<?>> visitedTypeVariables) {
=======

    return resolve(context, contextRawType, toResolve, new HashMap<TypeVariable<?>, Type>());
  }

  private static Type resolve(Type context, Class<?> contextRawType, Type toResolve,
                              Map<TypeVariable<?>, Type> visitedTypeVariables) {
>>>>>>> 47dea2ee
    // this implementation is made a little more complicated in an attempt to avoid object-creation
    TypeVariable<?> resolving = null;
    while (true) {
      if (toResolve instanceof TypeVariable) {
        TypeVariable<?> typeVariable = (TypeVariable<?>) toResolve;
        Type previouslyResolved = visitedTypeVariables.get(typeVariable);
        if (previouslyResolved != null) {
          // cannot reduce due to infinite recursion
          return (previouslyResolved == Void.TYPE) ? toResolve : previouslyResolved;
        }

        // Insert a placeholder to mark the fact that we are in the process of resolving this type
        visitedTypeVariables.put(typeVariable, Void.TYPE);
        if (resolving == null) {
          resolving = typeVariable;
        }

        toResolve = resolveTypeVariable(context, contextRawType, typeVariable);
        if (toResolve == typeVariable) {
          break;
        }

      } else if (toResolve instanceof Class && ((Class<?>) toResolve).isArray()) {
        Class<?> original = (Class<?>) toResolve;
        Type componentType = original.getComponentType();
        Type newComponentType = resolve(context, contextRawType, componentType, visitedTypeVariables);
        toResolve = equal(componentType, newComponentType)
            ? original
            : arrayOf(newComponentType);
        break;

      } else if (toResolve instanceof GenericArrayType) {
        GenericArrayType original = (GenericArrayType) toResolve;
        Type componentType = original.getGenericComponentType();
        Type newComponentType = resolve(context, contextRawType, componentType, visitedTypeVariables);
        toResolve = equal(componentType, newComponentType)
            ? original
            : arrayOf(newComponentType);
        break;

      } else if (toResolve instanceof ParameterizedType) {
        ParameterizedType original = (ParameterizedType) toResolve;
        Type ownerType = original.getOwnerType();
        Type newOwnerType = resolve(context, contextRawType, ownerType, visitedTypeVariables);
        boolean changed = !equal(newOwnerType, ownerType);

        Type[] args = original.getActualTypeArguments();
        for (int t = 0, length = args.length; t < length; t++) {
          Type resolvedTypeArgument = resolve(context, contextRawType, args[t], visitedTypeVariables);
          if (!equal(resolvedTypeArgument, args[t])) {
            if (!changed) {
              args = args.clone();
              changed = true;
            }
            args[t] = resolvedTypeArgument;
          }
        }

        toResolve = changed
            ? newParameterizedTypeWithOwner(newOwnerType, original.getRawType(), args)
            : original;
        break;

      } else if (toResolve instanceof WildcardType) {
        WildcardType original = (WildcardType) toResolve;
        Type[] originalLowerBound = original.getLowerBounds();
        Type[] originalUpperBound = original.getUpperBounds();

        if (originalLowerBound.length == 1) {
          Type lowerBound = resolve(context, contextRawType, originalLowerBound[0], visitedTypeVariables);
          if (lowerBound != originalLowerBound[0]) {
            toResolve = supertypeOf(lowerBound);
            break;
          }
        } else if (originalUpperBound.length == 1) {
          Type upperBound = resolve(context, contextRawType, originalUpperBound[0], visitedTypeVariables);
          if (upperBound != originalUpperBound[0]) {
            toResolve = subtypeOf(upperBound);
            break;
          }
        }
        toResolve = original;
        break;

      } else {
        break;
      }
    }
    // ensure that any in-process resolution gets updated with the final result
    if (resolving != null) {
      visitedTypeVariables.put(resolving, toResolve);
    }
    return toResolve;
  }

  private static Type resolveTypeVariable(Type context, Class<?> contextRawType, TypeVariable<?> unknown) {
    Class<?> declaredByRaw = declaringClassOf(unknown);

    // we can't reduce this further
    if (declaredByRaw == null) {
      return unknown;
    }

    Type declaredBy = getGenericSupertype(context, contextRawType, declaredByRaw);
    if (declaredBy instanceof ParameterizedType) {
      int index = indexOf(declaredByRaw.getTypeParameters(), unknown);
      return ((ParameterizedType) declaredBy).getActualTypeArguments()[index];
    }

    return unknown;
  }

  private static int indexOf(Object[] array, Object toFind) {
    for (int i = 0, length = array.length; i < length; i++) {
      if (toFind.equals(array[i])) {
        return i;
      }
    }
    throw new NoSuchElementException();
  }

  /**
   * Returns the declaring class of {@code typeVariable}, or {@code null} if it was not declared by
   * a class.
   */
  private static Class<?> declaringClassOf(TypeVariable<?> typeVariable) {
    GenericDeclaration genericDeclaration = typeVariable.getGenericDeclaration();
    return genericDeclaration instanceof Class
        ? (Class<?>) genericDeclaration
        : null;
  }

  private static void checkNotPrimitive(Type type) {
    checkArgument(!(type instanceof Class<?>) || !((Class<?>) type).isPrimitive());
  }

  private static final class ParameterizedTypeImpl implements ParameterizedType, Serializable {
    private final Type ownerType;
    private final Type rawType;
    private final Type[] typeArguments;

    public ParameterizedTypeImpl(Type ownerType, Type rawType, Type... typeArguments) {
      // require an owner type if the raw type needs it
      if (rawType instanceof Class<?>) {
        Class<?> rawTypeAsClass = (Class<?>) rawType;
        boolean isStaticOrTopLevelClass = Modifier.isStatic(rawTypeAsClass.getModifiers())
            || rawTypeAsClass.getEnclosingClass() == null;
        checkArgument(ownerType != null || isStaticOrTopLevelClass);
      }

      this.ownerType = ownerType == null ? null : canonicalize(ownerType);
      this.rawType = canonicalize(rawType);
      this.typeArguments = typeArguments.clone();
      for (int t = 0, length = this.typeArguments.length; t < length; t++) {
        checkNotNull(this.typeArguments[t]);
        checkNotPrimitive(this.typeArguments[t]);
        this.typeArguments[t] = canonicalize(this.typeArguments[t]);
      }
    }

    public Type[] getActualTypeArguments() {
      return typeArguments.clone();
    }

    public Type getRawType() {
      return rawType;
    }

    public Type getOwnerType() {
      return ownerType;
    }

    @Override public boolean equals(Object other) {
      return other instanceof ParameterizedType
          && $Gson$Types.equals(this, (ParameterizedType) other);
    }

    @Override public int hashCode() {
      return Arrays.hashCode(typeArguments)
          ^ rawType.hashCode()
          ^ hashCodeOrZero(ownerType);
    }

    @Override public String toString() {
      int length = typeArguments.length;
      if (length == 0) {
        return typeToString(rawType);
      }

      StringBuilder stringBuilder = new StringBuilder(30 * (length + 1));
      stringBuilder.append(typeToString(rawType)).append("<").append(typeToString(typeArguments[0]));
      for (int i = 1; i < length; i++) {
        stringBuilder.append(", ").append(typeToString(typeArguments[i]));
      }
      return stringBuilder.append(">").toString();
    }

    private static final long serialVersionUID = 0;
  }

  private static final class GenericArrayTypeImpl implements GenericArrayType, Serializable {
    private final Type componentType;

    public GenericArrayTypeImpl(Type componentType) {
      this.componentType = canonicalize(componentType);
    }

    public Type getGenericComponentType() {
      return componentType;
    }

    @Override public boolean equals(Object o) {
      return o instanceof GenericArrayType
          && $Gson$Types.equals(this, (GenericArrayType) o);
    }

    @Override public int hashCode() {
      return componentType.hashCode();
    }

    @Override public String toString() {
      return typeToString(componentType) + "[]";
    }

    private static final long serialVersionUID = 0;
  }

  /**
   * The WildcardType interface supports multiple upper bounds and multiple
<<<<<<< HEAD
   * lower bounds. However, the Java Language Specification only permits at most
   * one bounds so we are limiting it to that.
   * If a lower bound is set, the upper bound must be Object.class.
=======
   * lower bounds. We only support what the target Java version supports - at most one
   * bound, see also https://bugs.openjdk.java.net/browse/JDK-8250660. If a lower bound
   * is set, the upper bound must be Object.class.
>>>>>>> 47dea2ee
   */
  private static final class WildcardTypeImpl implements WildcardType, Serializable {
    private final Type upperBound;
    private final Type lowerBound;

    public WildcardTypeImpl(Type[] upperBounds, Type[] lowerBounds) {
      checkArgument(lowerBounds.length <= 1);
      checkArgument(upperBounds.length == 1);

      if (lowerBounds.length == 1) {
        checkNotNull(lowerBounds[0]);
        checkNotPrimitive(lowerBounds[0]);
        checkArgument(upperBounds[0] == Object.class);
        this.lowerBound = canonicalize(lowerBounds[0]);
        this.upperBound = Object.class;

      } else {
        checkNotNull(upperBounds[0]);
        checkNotPrimitive(upperBounds[0]);
        this.lowerBound = null;
        this.upperBound = canonicalize(upperBounds[0]);
      }
    }

    public Type[] getUpperBounds() {
      return new Type[] { upperBound };
    }

    public Type[] getLowerBounds() {
      return lowerBound != null ? new Type[] { lowerBound } : EMPTY_TYPE_ARRAY;
    }

    @Override public boolean equals(Object other) {
      return other instanceof WildcardType
          && $Gson$Types.equals(this, (WildcardType) other);
    }

    @Override public int hashCode() {
      // this equals Arrays.hashCode(getLowerBounds()) ^ Arrays.hashCode(getUpperBounds());
      return (lowerBound != null ? 31 + lowerBound.hashCode() : 1)
          ^ (31 + upperBound.hashCode());
    }

    @Override public String toString() {
      if (lowerBound != null) {
        return "? super " + typeToString(lowerBound);
      } else if (upperBound == Object.class) {
        return "?";
      } else {
        return "? extends " + typeToString(upperBound);
      }
    }

    private static final long serialVersionUID = 0;
  }
}<|MERGE_RESOLUTION|>--- conflicted
+++ resolved
@@ -342,20 +342,12 @@
   }
 
   public static Type resolve(Type context, Class<?> contextRawType, Type toResolve) {
-<<<<<<< HEAD
-    return resolve(context, contextRawType, toResolve, new HashSet<TypeVariable<?>>());
-  }
-
-  private static Type resolve(Type context, Class<?> contextRawType, Type toResolve,
-                              Collection<TypeVariable<?>> visitedTypeVariables) {
-=======
 
     return resolve(context, contextRawType, toResolve, new HashMap<TypeVariable<?>, Type>());
   }
 
   private static Type resolve(Type context, Class<?> contextRawType, Type toResolve,
                               Map<TypeVariable<?>, Type> visitedTypeVariables) {
->>>>>>> 47dea2ee
     // this implementation is made a little more complicated in an attempt to avoid object-creation
     TypeVariable<?> resolving = null;
     while (true) {
@@ -585,15 +577,9 @@
 
   /**
    * The WildcardType interface supports multiple upper bounds and multiple
-<<<<<<< HEAD
-   * lower bounds. However, the Java Language Specification only permits at most
-   * one bounds so we are limiting it to that.
-   * If a lower bound is set, the upper bound must be Object.class.
-=======
    * lower bounds. We only support what the target Java version supports - at most one
    * bound, see also https://bugs.openjdk.java.net/browse/JDK-8250660. If a lower bound
    * is set, the upper bound must be Object.class.
->>>>>>> 47dea2ee
    */
   private static final class WildcardTypeImpl implements WildcardType, Serializable {
     private final Type upperBound;
