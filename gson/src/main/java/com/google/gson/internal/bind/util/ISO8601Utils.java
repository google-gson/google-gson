/*
 * Copyright (C) 2015 Google Inc.
 *
 * Licensed under the Apache License, Version 2.0 (the "License");
 * you may not use this file except in compliance with the License.
 * You may obtain a copy of the License at
 *
 * http://www.apache.org/licenses/LICENSE-2.0
 *
 * Unless required by applicable law or agreed to in writing, software
 * distributed under the License is distributed on an "AS IS" BASIS,
 * WITHOUT WARRANTIES OR CONDITIONS OF ANY KIND, either express or implied.
 * See the License for the specific language governing permissions and
 * limitations under the License.
 */

package com.google.gson.internal.bind.util;

import java.text.ParseException;
import java.text.ParsePosition;
import java.util.Calendar;
import java.util.Date;
import java.util.GregorianCalendar;
import java.util.Locale;
import java.util.TimeZone;

/**
 * Utilities methods for manipulating dates in iso8601 format. This is much faster and GC friendly
 * than using SimpleDateFormat so highly suitable if you (un)serialize lots of date objects.
 *
 * <p>Supported parse format:
 * [yyyy-MM-dd|yyyyMMdd][T(hh:mm[:ss[.sss]]|hhmm[ss[.sss]])]?[Z|[+-]hh[:]mm]]
 *
 * @see <a href="http://www.w3.org/TR/NOTE-datetime">this specification</a>
 */
// Date parsing code from Jackson databind ISO8601Utils.java
// https://github.com/FasterXML/jackson-databind/blob/2.8/src/main/java/com/fasterxml/jackson/databind/util/ISO8601Utils.java
public class ISO8601Utils {
  /**
   * ID to represent the 'UTC' string, default timezone since Jackson 2.7
   *
   * @since 2.7
   */
  private static final String UTC_ID = "UTC";

  /**
   * The UTC timezone, prefetched to avoid more lookups.
   *
   * @since 2.7
   */
  private static final TimeZone TIMEZONE_UTC = TimeZone.getTimeZone(UTC_ID);

  /*
  /**********************************************************
  /* Formatting
  /**********************************************************
   */

  /**
   * Format a date into 'yyyy-MM-ddThh:mm:ssZ' (default timezone, no milliseconds precision)
   *
   * @param date the date to format
   * @return the date formatted as 'yyyy-MM-ddThh:mm:ssZ'
   */
  public static String format(Date date) {
    return format(date, false, TIMEZONE_UTC);
  }

  /**
   * Format a date into 'yyyy-MM-ddThh:mm:ss[.sss]Z' (GMT timezone)
   *
   * @param date the date to format
   * @param millis true to include millis precision otherwise false
   * @return the date formatted as 'yyyy-MM-ddThh:mm:ss[.sss]Z'
   */
  public static String format(Date date, boolean millis) {
    return format(date, millis, TIMEZONE_UTC);
  }

  /**
   * Format date into yyyy-MM-ddThh:mm:ss[.sss][Z|[+-]hh:mm]
   *
   * @param date the date to format
   * @param millis true to include millis precision otherwise false
   * @param tz timezone to use for the formatting (UTC will produce 'Z')
   * @return the date formatted as yyyy-MM-ddThh:mm:ss[.sss][Z|[+-]hh:mm]
   */
  public static String format(Date date, boolean millis, TimeZone tz) {
    Calendar calendar = new GregorianCalendar(tz, Locale.US);
    calendar.setTime(date);

    // estimate capacity of buffer as close as we can (yeah, that's pedantic ;)
    int capacity = "yyyy-MM-ddThh:mm:ss".length();
    capacity += millis ? ".sss".length() : 0;
    capacity += tz.getRawOffset() == 0 ? "Z".length() : "+hh:mm".length();
    StringBuilder formatted = new StringBuilder(capacity);

    padInt(formatted, calendar.get(Calendar.YEAR), "yyyy".length());
    formatted.append('-');
    padInt(formatted, calendar.get(Calendar.MONTH) + 1, "MM".length());
    formatted.append('-');
    padInt(formatted, calendar.get(Calendar.DAY_OF_MONTH), "dd".length());
    formatted.append('T');
    padInt(formatted, calendar.get(Calendar.HOUR_OF_DAY), "hh".length());
    formatted.append(':');
    padInt(formatted, calendar.get(Calendar.MINUTE), "mm".length());
    formatted.append(':');
    padInt(formatted, calendar.get(Calendar.SECOND), "ss".length());
    if (millis) {
      formatted.append('.');
      padInt(formatted, calendar.get(Calendar.MILLISECOND), "sss".length());
    }

    int offset = tz.getOffset(calendar.getTimeInMillis());
    if (offset != 0) {
      int hours = Math.abs((offset / (60 * 1000)) / 60);
      int minutes = Math.abs((offset / (60 * 1000)) % 60);
      formatted.append(offset < 0 ? '-' : '+');
      padInt(formatted, hours, "hh".length());
      formatted.append(':');
      padInt(formatted, minutes, "mm".length());
    } else {
      formatted.append('Z');
    }

    return formatted.toString();
  }

  /*
  /**********************************************************
  /* Parsing
  /**********************************************************
   */

  /**
   * Parse a date from ISO-8601 formatted string. It expects a format
   * [yyyy-MM-dd|yyyyMMdd][T(hh:mm[:ss[.sss]]|hhmm[ss[.sss]])]?[Z|[+-]hh[:mm]]]
   *
   * @param date ISO string to parse in the appropriate format.
   * @param pos The position to start parsing from, updated to where parsing stopped.
   * @return the parsed date
   * @throws ParseException if the date is not in the appropriate format
   */
  public static Date parse(String date, ParsePosition pos) throws ParseException {
    Exception fail = null;
    try {
      int offset = pos.getIndex();

      // extract year
      int year = parseInt(date, offset, offset += 4);
      if (checkOffset(date, offset, '-')) {
        offset += 1;
      }

      // extract month
      int month = parseInt(date, offset, offset += 2);
      if (checkOffset(date, offset, '-')) {
        offset += 1;
      }

      // extract day
      int day = parseInt(date, offset, offset += 2);
      // default time value
      int hour = 0;
      int minutes = 0;
      int seconds = 0;
      int milliseconds =
          0; // always use 0 otherwise returned date will include millis of current time

      // if the value has no time component (and no time zone), we are done
      boolean hasT = checkOffset(date, offset, 'T');

      if (!hasT && (date.length() <= offset)) {
        Calendar calendar = new GregorianCalendar(year, month - 1, day);
        calendar.setLenient(false);

        pos.setIndex(offset);
        return calendar.getTime();
      }

      if (hasT) {

        // extract hours, minutes, seconds and milliseconds
        hour = parseInt(date, offset += 1, offset += 2);
        if (checkOffset(date, offset, ':')) {
          offset += 1;
        }

        minutes = parseInt(date, offset, offset += 2);
        if (checkOffset(date, offset, ':')) {
          offset += 1;
        }
        // second and milliseconds can be optional
        if (date.length() > offset) {
          char c = date.charAt(offset);
          if (c != 'Z' && c != '+' && c != '-') {
            seconds = parseInt(date, offset, offset += 2);
            if (seconds > 59 && seconds < 63) seconds = 59; // truncate up to 3 leap seconds
            // milliseconds can be optional in the format
            if (checkOffset(date, offset, '.')) {
              offset += 1;
              int endOffset = indexOfNonDigit(date, offset + 1); // assume at least one digit
              int parseEndOffset = Math.min(endOffset, offset + 3); // parse up to 3 digits
              int fraction = parseInt(date, offset, parseEndOffset);
              // compensate for "missing" digits
              switch (parseEndOffset - offset) { // number of digits parsed
                case 2:
                  milliseconds = fraction * 10;
                  break;
                case 1:
                  milliseconds = fraction * 100;
                  break;
                default:
                  milliseconds = fraction;
              }
              offset = endOffset;
            }
<<<<<<< HEAD

            Calendar calendar = new GregorianCalendar(timezone);
            calendar.setLenient(false);
            calendar.set(Calendar.YEAR, year);
            calendar.set(Calendar.MONTH, month - 1);
            calendar.set(Calendar.DAY_OF_MONTH, day);
            calendar.set(Calendar.HOUR_OF_DAY, hour);
            calendar.set(Calendar.MINUTE, minutes);
            calendar.set(Calendar.SECOND, seconds);
            calendar.set(Calendar.MILLISECOND, milliseconds);

            pos.setIndex(offset);
            return calendar.getTime();
            // If we get a ParseException it'll already have the right message/offset.
            // Other exception types can convert here.
        } catch (IndexOutOfBoundsException | IllegalArgumentException e) {
            fail = e;
=======
          }
>>>>>>> d5952fe5
        }
      }

      // extract timezone
      if (date.length() <= offset) {
        throw new IllegalArgumentException("No time zone indicator");
      }

      TimeZone timezone = null;
      char timezoneIndicator = date.charAt(offset);

      if (timezoneIndicator == 'Z') {
        timezone = TIMEZONE_UTC;
        offset += 1;
      } else if (timezoneIndicator == '+' || timezoneIndicator == '-') {
        String timezoneOffset = date.substring(offset);

        // When timezone has no minutes, we should append it, valid timezones are, for example:
        // +00:00, +0000 and +00
        timezoneOffset = timezoneOffset.length() >= 5 ? timezoneOffset : timezoneOffset + "00";

        offset += timezoneOffset.length();
        // 18-Jun-2015, tatu: Minor simplification, skip offset of "+0000"/"+00:00"
        if ("+0000".equals(timezoneOffset) || "+00:00".equals(timezoneOffset)) {
          timezone = TIMEZONE_UTC;
        } else {
          // 18-Jun-2015, tatu: Looks like offsets only work from GMT, not UTC...
          //    not sure why, but that's the way it looks. Further, Javadocs for
          //    `java.util.TimeZone` specifically instruct use of GMT as base for
          //    custom timezones... odd.
          String timezoneId = "GMT" + timezoneOffset;
          // String timezoneId = "UTC" + timezoneOffset;

          timezone = TimeZone.getTimeZone(timezoneId);

          String act = timezone.getID();
          if (!act.equals(timezoneId)) {
            /* 22-Jan-2015, tatu: Looks like canonical version has colons, but we may be given
             *    one without. If so, don't sweat.
             *   Yes, very inefficient. Hopefully not hit often.
             *   If it becomes a perf problem, add 'loose' comparison instead.
             */
            String cleaned = act.replace(":", "");
            if (!cleaned.equals(timezoneId)) {
              throw new IndexOutOfBoundsException(
                  "Mismatching time zone indicator: "
                      + timezoneId
                      + " given, resolves to "
                      + timezone.getID());
            }
          }
        }
      } else {
        throw new IndexOutOfBoundsException(
            "Invalid time zone indicator '" + timezoneIndicator + "'");
      }

      Calendar calendar = new GregorianCalendar(timezone);
      calendar.setLenient(false);
      calendar.set(Calendar.YEAR, year);
      calendar.set(Calendar.MONTH, month - 1);
      calendar.set(Calendar.DAY_OF_MONTH, day);
      calendar.set(Calendar.HOUR_OF_DAY, hour);
      calendar.set(Calendar.MINUTE, minutes);
      calendar.set(Calendar.SECOND, seconds);
      calendar.set(Calendar.MILLISECOND, milliseconds);

      pos.setIndex(offset);
      return calendar.getTime();
      // If we get a ParseException it'll already have the right message/offset.
      // Other exception types can convert here.
    } catch (IndexOutOfBoundsException e) {
      fail = e;
    } catch (NumberFormatException e) {
      fail = e;
    } catch (IllegalArgumentException e) {
      fail = e;
    }
    String input = (date == null) ? null : ('"' + date + '"');
    String msg = fail.getMessage();
    if (msg == null || msg.isEmpty()) {
      msg = "(" + fail.getClass().getName() + ")";
    }
    ParseException ex =
        new ParseException("Failed to parse date [" + input + "]: " + msg, pos.getIndex());
    ex.initCause(fail);
    throw ex;
  }

  /**
   * Check if the expected character exist at the given offset in the value.
   *
   * @param value the string to check at the specified offset
   * @param offset the offset to look for the expected character
   * @param expected the expected character
   * @return true if the expected character exist at the given offset
   */
  private static boolean checkOffset(String value, int offset, char expected) {
    return (offset < value.length()) && (value.charAt(offset) == expected);
  }

  /**
   * Parse an integer located between 2 given offsets in a string
   *
   * @param value the string to parse
   * @param beginIndex the start index for the integer in the string
   * @param endIndex the end index for the integer in the string
   * @return the int
   * @throws NumberFormatException if the value is not a number
   */
  private static int parseInt(String value, int beginIndex, int endIndex)
      throws NumberFormatException {
    if (beginIndex < 0 || endIndex > value.length() || beginIndex > endIndex) {
      throw new NumberFormatException(value);
    }
    // use same logic as in Integer.parseInt() but less generic we're not supporting negative values
    int i = beginIndex;
    int result = 0;
    int digit;
    if (i < endIndex) {
      digit = Character.digit(value.charAt(i++), 10);
      if (digit < 0) {
        throw new NumberFormatException("Invalid number: " + value.substring(beginIndex, endIndex));
      }
      result = -digit;
    }
    while (i < endIndex) {
      digit = Character.digit(value.charAt(i++), 10);
      if (digit < 0) {
        throw new NumberFormatException("Invalid number: " + value.substring(beginIndex, endIndex));
      }
      result *= 10;
      result -= digit;
    }
    return -result;
  }

  /**
   * Zero pad a number to a specified length
   *
   * @param buffer buffer to use for padding
   * @param value the integer value to pad if necessary.
   * @param length the length of the string we should zero pad
   */
  private static void padInt(StringBuilder buffer, int value, int length) {
    String strValue = Integer.toString(value);
    for (int i = length - strValue.length(); i > 0; i--) {
      buffer.append('0');
    }
    buffer.append(strValue);
  }

  /**
   * Returns the index of the first character in the string that is not a digit, starting at offset.
   */
  private static int indexOfNonDigit(String string, int offset) {
    for (int i = offset; i < string.length(); i++) {
      char c = string.charAt(i);
      if (c < '0' || c > '9') return i;
    }
    return string.length();
  }
}<|MERGE_RESOLUTION|>--- conflicted
+++ resolved
@@ -141,81 +141,131 @@
    * @return the parsed date
    * @throws ParseException if the date is not in the appropriate format
    */
-  public static Date parse(String date, ParsePosition pos) throws ParseException {
-    Exception fail = null;
-    try {
-      int offset = pos.getIndex();
-
-      // extract year
-      int year = parseInt(date, offset, offset += 4);
-      if (checkOffset(date, offset, '-')) {
-        offset += 1;
-      }
-
-      // extract month
-      int month = parseInt(date, offset, offset += 2);
-      if (checkOffset(date, offset, '-')) {
-        offset += 1;
-      }
-
-      // extract day
-      int day = parseInt(date, offset, offset += 2);
-      // default time value
-      int hour = 0;
-      int minutes = 0;
-      int seconds = 0;
-      int milliseconds =
-          0; // always use 0 otherwise returned date will include millis of current time
-
-      // if the value has no time component (and no time zone), we are done
-      boolean hasT = checkOffset(date, offset, 'T');
-
-      if (!hasT && (date.length() <= offset)) {
-        Calendar calendar = new GregorianCalendar(year, month - 1, day);
-        calendar.setLenient(false);
-
-        pos.setIndex(offset);
-        return calendar.getTime();
-      }
-
-      if (hasT) {
-
-        // extract hours, minutes, seconds and milliseconds
-        hour = parseInt(date, offset += 1, offset += 2);
-        if (checkOffset(date, offset, ':')) {
-          offset += 1;
-        }
-
-        minutes = parseInt(date, offset, offset += 2);
-        if (checkOffset(date, offset, ':')) {
-          offset += 1;
-        }
-        // second and milliseconds can be optional
-        if (date.length() > offset) {
-          char c = date.charAt(offset);
-          if (c != 'Z' && c != '+' && c != '-') {
-            seconds = parseInt(date, offset, offset += 2);
-            if (seconds > 59 && seconds < 63) seconds = 59; // truncate up to 3 leap seconds
-            // milliseconds can be optional in the format
-            if (checkOffset(date, offset, '.')) {
-              offset += 1;
-              int endOffset = indexOfNonDigit(date, offset + 1); // assume at least one digit
-              int parseEndOffset = Math.min(endOffset, offset + 3); // parse up to 3 digits
-              int fraction = parseInt(date, offset, parseEndOffset);
-              // compensate for "missing" digits
-              switch (parseEndOffset - offset) { // number of digits parsed
-                case 2:
-                  milliseconds = fraction * 10;
-                  break;
-                case 1:
-                  milliseconds = fraction * 100;
-                  break;
-                default:
-                  milliseconds = fraction;
-              }
-              offset = endOffset;
-            }
-<<<<<<< HEAD
+    public static Date parse(String date, ParsePosition pos) throws ParseException {
+        Exception fail = null;
+        try {
+            int offset = pos.getIndex();
+
+            // extract year
+            int year = parseInt(date, offset, offset += 4);
+            if (checkOffset(date, offset, '-')) {
+                offset += 1;
+            }
+
+            // extract month
+            int month = parseInt(date, offset, offset += 2);
+            if (checkOffset(date, offset, '-')) {
+                offset += 1;
+            }
+
+            // extract day
+            int day = parseInt(date, offset, offset += 2);
+            // default time value
+            int hour = 0;
+            int minutes = 0;
+            int seconds = 0;
+            int milliseconds = 0; // always use 0 otherwise returned date will include millis of current time
+
+            // if the value has no time component (and no time zone), we are done
+            boolean hasT = checkOffset(date, offset, 'T');
+
+            if (!hasT && (date.length() <= offset)) {
+                Calendar calendar = new GregorianCalendar(year, month - 1, day);
+                calendar.setLenient(false);
+
+                pos.setIndex(offset);
+                return calendar.getTime();
+            }
+
+            if (hasT) {
+
+                // extract hours, minutes, seconds and milliseconds
+                hour = parseInt(date, offset += 1, offset += 2);
+                if (checkOffset(date, offset, ':')) {
+                    offset += 1;
+                }
+
+                minutes = parseInt(date, offset, offset += 2);
+                if (checkOffset(date, offset, ':')) {
+                    offset += 1;
+                }
+                // second and milliseconds can be optional
+                if (date.length() > offset) {
+                    char c = date.charAt(offset);
+                    if (c != 'Z' && c != '+' && c != '-') {
+                        seconds = parseInt(date, offset, offset += 2);
+                        if (seconds > 59 && seconds < 63) seconds = 59; // truncate up to 3 leap seconds
+                        // milliseconds can be optional in the format
+                        if (checkOffset(date, offset, '.')) {
+                            offset += 1;
+                            int endOffset = indexOfNonDigit(date, offset + 1); // assume at least one digit
+                            int parseEndOffset = Math.min(endOffset, offset + 3); // parse up to 3 digits
+                            int fraction = parseInt(date, offset, parseEndOffset);
+                            // compensate for "missing" digits
+                            switch (parseEndOffset - offset) { // number of digits parsed
+                            case 2:
+                                milliseconds = fraction * 10;
+                                break;
+                            case 1:
+                                milliseconds = fraction * 100;
+                                break;
+                            default:
+                                milliseconds = fraction;
+                            }
+                            offset = endOffset;
+                        }
+                    }
+                }
+            }
+
+            // extract timezone
+            if (date.length() <= offset) {
+                throw new IllegalArgumentException("No time zone indicator");
+            }
+
+            TimeZone timezone = null;
+            char timezoneIndicator = date.charAt(offset);
+
+            if (timezoneIndicator == 'Z') {
+                timezone = TIMEZONE_UTC;
+                offset += 1;
+            } else if (timezoneIndicator == '+' || timezoneIndicator == '-') {
+                String timezoneOffset = date.substring(offset);
+
+                // When timezone has no minutes, we should append it, valid timezones are, for example: +00:00, +0000 and +00
+                timezoneOffset = timezoneOffset.length() >= 5 ? timezoneOffset : timezoneOffset + "00";
+
+                offset += timezoneOffset.length();
+                // 18-Jun-2015, tatu: Minor simplification, skip offset of "+0000"/"+00:00"
+                if ("+0000".equals(timezoneOffset) || "+00:00".equals(timezoneOffset)) {
+                    timezone = TIMEZONE_UTC;
+                } else {
+                    // 18-Jun-2015, tatu: Looks like offsets only work from GMT, not UTC...
+                    //    not sure why, but that's the way it looks. Further, Javadocs for
+                    //    `java.util.TimeZone` specifically instruct use of GMT as base for
+                    //    custom timezones... odd.
+                    String timezoneId = "GMT" + timezoneOffset;
+//                    String timezoneId = "UTC" + timezoneOffset;
+
+                    timezone = TimeZone.getTimeZone(timezoneId);
+
+                    String act = timezone.getID();
+                    if (!act.equals(timezoneId)) {
+                        /* 22-Jan-2015, tatu: Looks like canonical version has colons, but we may be given
+                         *    one without. If so, don't sweat.
+                         *   Yes, very inefficient. Hopefully not hit often.
+                         *   If it becomes a perf problem, add 'loose' comparison instead.
+                         */
+                        String cleaned = act.replace(":", "");
+                        if (!cleaned.equals(timezoneId)) {
+                            throw new IndexOutOfBoundsException("Mismatching time zone indicator: "+timezoneId+" given, resolves to "
+                                    +timezone.getID());
+                        }
+                    }
+                }
+            } else {
+                throw new IndexOutOfBoundsException("Invalid time zone indicator '" + timezoneIndicator+"'");
+            }
 
             Calendar calendar = new GregorianCalendar(timezone);
             calendar.setLenient(false);
@@ -233,97 +283,16 @@
             // Other exception types can convert here.
         } catch (IndexOutOfBoundsException | IllegalArgumentException e) {
             fail = e;
-=======
-          }
->>>>>>> d5952fe5
         }
-      }
-
-      // extract timezone
-      if (date.length() <= offset) {
-        throw new IllegalArgumentException("No time zone indicator");
-      }
-
-      TimeZone timezone = null;
-      char timezoneIndicator = date.charAt(offset);
-
-      if (timezoneIndicator == 'Z') {
-        timezone = TIMEZONE_UTC;
-        offset += 1;
-      } else if (timezoneIndicator == '+' || timezoneIndicator == '-') {
-        String timezoneOffset = date.substring(offset);
-
-        // When timezone has no minutes, we should append it, valid timezones are, for example:
-        // +00:00, +0000 and +00
-        timezoneOffset = timezoneOffset.length() >= 5 ? timezoneOffset : timezoneOffset + "00";
-
-        offset += timezoneOffset.length();
-        // 18-Jun-2015, tatu: Minor simplification, skip offset of "+0000"/"+00:00"
-        if ("+0000".equals(timezoneOffset) || "+00:00".equals(timezoneOffset)) {
-          timezone = TIMEZONE_UTC;
-        } else {
-          // 18-Jun-2015, tatu: Looks like offsets only work from GMT, not UTC...
-          //    not sure why, but that's the way it looks. Further, Javadocs for
-          //    `java.util.TimeZone` specifically instruct use of GMT as base for
-          //    custom timezones... odd.
-          String timezoneId = "GMT" + timezoneOffset;
-          // String timezoneId = "UTC" + timezoneOffset;
-
-          timezone = TimeZone.getTimeZone(timezoneId);
-
-          String act = timezone.getID();
-          if (!act.equals(timezoneId)) {
-            /* 22-Jan-2015, tatu: Looks like canonical version has colons, but we may be given
-             *    one without. If so, don't sweat.
-             *   Yes, very inefficient. Hopefully not hit often.
-             *   If it becomes a perf problem, add 'loose' comparison instead.
-             */
-            String cleaned = act.replace(":", "");
-            if (!cleaned.equals(timezoneId)) {
-              throw new IndexOutOfBoundsException(
-                  "Mismatching time zone indicator: "
-                      + timezoneId
-                      + " given, resolves to "
-                      + timezone.getID());
-            }
-          }
+        String input = (date == null) ? null : ('"' + date + '"');
+        String msg = fail.getMessage();
+        if (msg == null || msg.isEmpty()) {
+            msg = "("+fail.getClass().getName()+")";
         }
-      } else {
-        throw new IndexOutOfBoundsException(
-            "Invalid time zone indicator '" + timezoneIndicator + "'");
-      }
-
-      Calendar calendar = new GregorianCalendar(timezone);
-      calendar.setLenient(false);
-      calendar.set(Calendar.YEAR, year);
-      calendar.set(Calendar.MONTH, month - 1);
-      calendar.set(Calendar.DAY_OF_MONTH, day);
-      calendar.set(Calendar.HOUR_OF_DAY, hour);
-      calendar.set(Calendar.MINUTE, minutes);
-      calendar.set(Calendar.SECOND, seconds);
-      calendar.set(Calendar.MILLISECOND, milliseconds);
-
-      pos.setIndex(offset);
-      return calendar.getTime();
-      // If we get a ParseException it'll already have the right message/offset.
-      // Other exception types can convert here.
-    } catch (IndexOutOfBoundsException e) {
-      fail = e;
-    } catch (NumberFormatException e) {
-      fail = e;
-    } catch (IllegalArgumentException e) {
-      fail = e;
-    }
-    String input = (date == null) ? null : ('"' + date + '"');
-    String msg = fail.getMessage();
-    if (msg == null || msg.isEmpty()) {
-      msg = "(" + fail.getClass().getName() + ")";
-    }
-    ParseException ex =
-        new ParseException("Failed to parse date [" + input + "]: " + msg, pos.getIndex());
-    ex.initCause(fail);
-    throw ex;
-  }
+        ParseException ex = new ParseException("Failed to parse date [" + input + "]: " + msg, pos.getIndex());
+        ex.initCause(fail);
+        throw ex;
+    }
 
   /**
    * Check if the expected character exist at the given offset in the value.
