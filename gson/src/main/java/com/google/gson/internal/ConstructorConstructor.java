/*
 * Copyright (C) 2011 Google Inc.
 *
 * Licensed under the Apache License, Version 2.0 (the "License");
 * you may not use this file except in compliance with the License.
 * You may obtain a copy of the License at
 *
 * http://www.apache.org/licenses/LICENSE-2.0
 *
 * Unless required by applicable law or agreed to in writing, software
 * distributed under the License is distributed on an "AS IS" BASIS,
 * WITHOUT WARRANTIES OR CONDITIONS OF ANY KIND, either express or implied.
 * See the License for the specific language governing permissions and
 * limitations under the License.
 */

package com.google.gson.internal;

import com.google.gson.InstanceCreator;
import com.google.gson.JsonIOException;
import com.google.gson.ReflectionAccessFilter;
import com.google.gson.ReflectionAccessFilter.FilterResult;
import com.google.gson.internal.reflect.ReflectionHelper;
import com.google.gson.reflect.TypeToken;
import java.lang.reflect.Constructor;
import java.lang.reflect.InvocationTargetException;
import java.lang.reflect.Modifier;
import java.lang.reflect.ParameterizedType;
import java.lang.reflect.Type;
import java.util.ArrayDeque;
import java.util.ArrayList;
import java.util.Collection;
import java.util.EnumMap;
import java.util.EnumSet;
import java.util.LinkedHashMap;
import java.util.LinkedHashSet;
import java.util.List;
import java.util.Map;
import java.util.TreeMap;
import java.util.TreeSet;
import java.util.concurrent.ConcurrentHashMap;
import java.util.concurrent.ConcurrentSkipListMap;

/** Returns a function that can construct an instance of a requested type. */
public final class ConstructorConstructor {
  private final Map<Type, InstanceCreator<?>> instanceCreators;
  private final boolean useJdkUnsafe;
  private final List<ReflectionAccessFilter> reflectionFilters;

  public ConstructorConstructor(
      Map<Type, InstanceCreator<?>> instanceCreators,
      boolean useJdkUnsafe,
      List<ReflectionAccessFilter> reflectionFilters) {
    this.instanceCreators = instanceCreators;
    this.useJdkUnsafe = useJdkUnsafe;
    this.reflectionFilters = reflectionFilters;
  }

  /**
   * Check if the class can be instantiated by Unsafe allocator. If the instance has interface or
   * abstract modifiers return an exception message.
   *
   * @param c instance of the class to be checked
   * @return if instantiable {@code null}, else a non-{@code null} exception message
   */
  static String checkInstantiable(Class<?> c) {
    int modifiers = c.getModifiers();
    if (Modifier.isInterface(modifiers)) {
      return "Interfaces can't be instantiated! Register an InstanceCreator"
          + " or a TypeAdapter for this type. Interface name: "
          + c.getName();
    }
    if (Modifier.isAbstract(modifiers)) {
      // R8 performs aggressive optimizations where it removes the default constructor of a class
      // and makes the class `abstract`; check for that here explicitly
      /*
       * Note: Ideally should only show this R8-specific message when it is clear that R8 was
       * used (e.g. when `c.getDeclaredConstructors().length == 0`), but on Android where this
       * issue with R8 occurs most, R8 seems to keep some constructors for some reason while
       * still making the class abstract
       */
      return "Abstract classes can't be instantiated! Adjust the R8 configuration or register"
          + " an InstanceCreator or a TypeAdapter for this type. Class name: "
          + c.getName()
          + "\nSee "
          + TroubleshootingGuide.createUrl("r8-abstract-class");
    }
    return null;
  }

  public <T> ObjectConstructor<T> get(TypeToken<T> typeToken) {
    final Type type = typeToken.getType();
    final Class<? super T> rawType = typeToken.getRawType();

    // first try an instance creator

    @SuppressWarnings("unchecked") // types must agree
    final InstanceCreator<T> typeCreator = (InstanceCreator<T>) instanceCreators.get(type);
    if (typeCreator != null) {
      return new ObjectConstructor<T>() {
        @Override
        public T construct() {
          return typeCreator.createInstance(type);
        }
      };
    }

    // Next try raw type match for instance creators
    @SuppressWarnings("unchecked") // types must agree
    final InstanceCreator<T> rawTypeCreator = (InstanceCreator<T>) instanceCreators.get(rawType);
    if (rawTypeCreator != null) {
      return new ObjectConstructor<T>() {
        @Override
        public T construct() {
          return rawTypeCreator.createInstance(type);
        }
      };
    }

    // First consider special constructors before checking for no-args constructors
    // below to avoid matching internal no-args constructors which might be added in
    // future JDK versions
    ObjectConstructor<T> specialConstructor = newSpecialCollectionConstructor(type, rawType);
    if (specialConstructor != null) {
      return specialConstructor;
    }

    FilterResult filterResult =
        ReflectionAccessFilterHelper.getFilterResult(reflectionFilters, rawType);
    ObjectConstructor<T> defaultConstructor = newDefaultConstructor(rawType, filterResult);
    if (defaultConstructor != null) {
      return defaultConstructor;
    }

    ObjectConstructor<T> defaultImplementation = newDefaultImplementationConstructor(type, rawType);
    if (defaultImplementation != null) {
      return defaultImplementation;
    }

    // Check whether type is instantiable; otherwise ReflectionAccessFilter recommendation
    // of adjusting filter suggested below is irrelevant since it would not solve the problem
    final String exceptionMessage = checkInstantiable(rawType);
    if (exceptionMessage != null) {
      return new ObjectConstructor<T>() {
        @Override
        public T construct() {
          throw new JsonIOException(exceptionMessage);
        }
      };
    }

    // Consider usage of Unsafe as reflection, so don't use if BLOCK_ALL
    // Additionally, since it is not calling any constructor at all, don't use if BLOCK_INACCESSIBLE
    if (filterResult == FilterResult.ALLOW) {
      // finally try unsafe
      return newUnsafeAllocator(rawType);
    } else {
      final String message =
          "Unable to create instance of "
              + rawType
              + "; ReflectionAccessFilter does not permit using reflection or Unsafe. Register an"
              + " InstanceCreator or a TypeAdapter for this type or adjust the access filter to"
              + " allow using reflection.";
      return new ObjectConstructor<T>() {
        @Override
        public T construct() {
          throw new JsonIOException(message);
        }
      };
    }
  }

  /**
   * Creates constructors for special JDK collection types which do not have a public no-args
   * constructor.
   */
  private static <T> ObjectConstructor<T> newSpecialCollectionConstructor(
      final Type type, Class<? super T> rawType) {
    if (EnumSet.class.isAssignableFrom(rawType)) {
      return new ObjectConstructor<T>() {
        @Override
        public T construct() {
          if (type instanceof ParameterizedType) {
            Type elementType = ((ParameterizedType) type).getActualTypeArguments()[0];
            if (elementType instanceof Class) {
              @SuppressWarnings({"unchecked", "rawtypes"})
              T set = (T) EnumSet.noneOf((Class) elementType);
              return set;
            } else {
              throw new JsonIOException("Invalid EnumSet type: " + type.toString());
            }
          } else {
            throw new JsonIOException("Invalid EnumSet type: " + type.toString());
          }
        }
      };
    }
    // Only support creation of EnumMap, but not of custom subtypes; for them type parameters
    // and constructor parameter might have completely different meaning
    else if (rawType == EnumMap.class) {
      return new ObjectConstructor<T>() {
        @Override
        public T construct() {
          if (type instanceof ParameterizedType) {
            Type elementType = ((ParameterizedType) type).getActualTypeArguments()[0];
            if (elementType instanceof Class) {
              @SuppressWarnings({"unchecked", "rawtypes"})
              T map = (T) new EnumMap((Class) elementType);
              return map;
            } else {
              throw new JsonIOException("Invalid EnumMap type: " + type.toString());
            }
          } else {
            throw new JsonIOException("Invalid EnumMap type: " + type.toString());
          }
        }
      };
    }

    return null;
  }

  private static <T> ObjectConstructor<T> newDefaultConstructor(
      Class<? super T> rawType, FilterResult filterResult) {
    // Cannot invoke constructor of abstract class
    if (Modifier.isAbstract(rawType.getModifiers())) {
      return null;
    }

    final Constructor<? super T> constructor;
    try {
      constructor = rawType.getDeclaredConstructor();
    } catch (NoSuchMethodException e) {
      return null;
    }

    boolean canAccess =
        filterResult == FilterResult.ALLOW
            || (ReflectionAccessFilterHelper.canAccess(constructor, null)
                // Be a bit more lenient here for BLOCK_ALL; if constructor is accessible and public
                // then allow calling it
                && (filterResult != FilterResult.BLOCK_ALL
                    || Modifier.isPublic(constructor.getModifiers())));

    if (!canAccess) {
      final String message =
          "Unable to invoke no-args constructor of "
              + rawType
              + ";"
              + " constructor is not accessible and ReflectionAccessFilter does not permit making"
              + " it accessible. Register an InstanceCreator or a TypeAdapter for this type, change"
              + " the visibility of the constructor or adjust the access filter.";
      return new ObjectConstructor<T>() {
        @Override
        public T construct() {
          throw new JsonIOException(message);
        }
      };
    }

    // Only try to make accessible if allowed; in all other cases checks above should
    // have verified that constructor is accessible
    if (filterResult == FilterResult.ALLOW) {
      final String exceptionMessage = ReflectionHelper.tryMakeAccessible(constructor);
      if (exceptionMessage != null) {
        /*
         * Create ObjectConstructor which throws exception.
         * This keeps backward compatibility (compared to returning `null` which
         * would then choose another way of creating object).
         * And it supports types which are only serialized but not deserialized
         * (compared to directly throwing exception here), e.g. when runtime type
         * of object is inaccessible, but compile-time type is accessible.
         */
        return new ObjectConstructor<T>() {
          @Override
          public T construct() {
            // New exception is created every time to avoid keeping reference
            // to exception with potentially long stack trace, causing a
            // memory leak
            throw new JsonIOException(exceptionMessage);
          }
        };
      }
    }

    return new ObjectConstructor<T>() {
      @Override
      public T construct() {
        try {
          @SuppressWarnings("unchecked") // T is the same raw type as is requested
          T newInstance = (T) constructor.newInstance();
          return newInstance;
        }
        // Note: InstantiationException should be impossible because check at start of method made
        // sure that class is not abstract
        catch (InstantiationException e) {
          throw new RuntimeException(
              "Failed to invoke constructor '"
                  + ReflectionHelper.constructorToString(constructor)
                  + "' with no args",
              e);
        } catch (InvocationTargetException e) {
          // TODO: don't wrap if cause is unchecked?
          // TODO: JsonParseException ?
          throw new RuntimeException(
              "Failed to invoke constructor '"
                  + ReflectionHelper.constructorToString(constructor)
                  + "' with no args",
              e.getCause());
        } catch (IllegalAccessException e) {
          throw ReflectionHelper.createExceptionForUnexpectedIllegalAccess(e);
        }
      }
    };
  }

<<<<<<< HEAD
  /**
   * Constructors for common interface types like Map and List and their
   * subtypes.
   */
=======
  /** Constructors for common interface types like Map and List and their subtypes. */
  @SuppressWarnings("unchecked") // use runtime checks to guarantee that 'T' is what it is
>>>>>>> 6af67052
  private static <T> ObjectConstructor<T> newDefaultImplementationConstructor(
      final Type type, Class<? super T> rawType) {

    /*
     * IMPORTANT: Must only create instances for classes with public no-args constructor.
     * For classes with special constructors / factory methods (e.g. EnumSet)
     * `newSpecialCollectionConstructor` defined above must be used, to avoid no-args
     * constructor check (which is called before this method) detecting internal no-args
     * constructors which might be added in a future JDK version
     */

    if (Collection.class.isAssignableFrom(rawType)) {
<<<<<<< HEAD
      @SuppressWarnings("unchecked")
      ObjectConstructor<T> constructor = (ObjectConstructor<T>) newCollectionConstructor(type, rawType);
      return constructor;
    }

    if (Map.class.isAssignableFrom(rawType)) {
      @SuppressWarnings("unchecked")
      ObjectConstructor<T> constructor = (ObjectConstructor<T>) newMapConstructor(type, rawType);
      return constructor;
    }

    // Unsupported type; try other means of creating constructor
    return null;
  }

  private static ObjectConstructor<? extends Collection<? extends Object>> newCollectionConstructor(
      final Type type, Class<?> rawType) {

    // First try List implementation
    if (rawType.isAssignableFrom(ArrayList.class)) {
      return new ObjectConstructor<ArrayList<Object>>() {
        @Override public ArrayList<Object> construct() {
          return new ArrayList<>();
        }
      };
    }
    // Then try Set implementation
    else if (rawType.isAssignableFrom(LinkedHashSet.class)) {
      return new ObjectConstructor<LinkedHashSet<Object>>() {
        @Override public LinkedHashSet<Object> construct() {
          return new LinkedHashSet<>();
        }
      };
    }
    // Then try SortedSet / NavigableSet implementation
    else if (rawType.isAssignableFrom(TreeSet.class)) {
      return new ObjectConstructor<TreeSet<Object>>() {
        @Override public TreeSet<Object> construct() {
          return new TreeSet<>();
        }
      };
    }
    // Then try Queue implementation
    else if (rawType.isAssignableFrom(ArrayDeque.class)) {
      return new ObjectConstructor<ArrayDeque<Object>>() {
        @Override public ArrayDeque<Object> construct() {
          return new ArrayDeque<>();
        }
      };
    }

    // Was unable to create matching Collection constructor
    return null;
  }

  private static boolean hasStringKeyType(Type mapType) {
    // If mapType is not parameterized, assume it might have String as key type
    if (!(mapType instanceof ParameterizedType)) {
      return true;
    }

    Type[] typeArguments = ((ParameterizedType) mapType).getActualTypeArguments();
    if (typeArguments.length == 0) {
      return false;
    }
    // Consider String and supertypes of it
    return TypeToken.get(typeArguments[0]).getRawType().isAssignableFrom(String.class);
  }

  private static ObjectConstructor<? extends Map<? extends Object, Object>> newMapConstructor(final Type type, Class<?> rawType) {
    // First try Map implementation
    /*
     * Legacy special casing for Map<String, ...> to avoid DoS from colliding String hashCode
     * values for older JDKs; use own LinkedTreeMap<String, Object> instead
     */
    if (rawType.isAssignableFrom(LinkedHashMap.class) && !hasStringKeyType(type)) {
      return new ObjectConstructor<LinkedHashMap<Object, Object>>() {
        @Override public LinkedHashMap<Object, Object> construct() {
          return new LinkedHashMap<>();
        }
      };
    } else if (rawType.isAssignableFrom(LinkedTreeMap.class)) {
      return new ObjectConstructor<LinkedTreeMap<String, Object>>() {
        @Override public LinkedTreeMap<String, Object> construct() {
          return new LinkedTreeMap<>();
        }
      };
    }
    // Then try SortedMap / NavigableMap implementation
    else if (rawType.isAssignableFrom(TreeMap.class)) {
      return new ObjectConstructor<TreeMap<Object, Object>>() {
        @Override public TreeMap<Object, Object> construct() {
          return new TreeMap<>();
        }
      };
    }
    // Then try ConcurrentMap implementation
    else if (rawType.isAssignableFrom(ConcurrentHashMap.class)) {
      return new ObjectConstructor<ConcurrentHashMap<Object, Object>>() {
        @Override public ConcurrentHashMap<Object, Object> construct() {
          return new ConcurrentHashMap<>();
        }
      };
    }
    // Then try ConcurrentNavigableMap implementation
    else if (rawType.isAssignableFrom(ConcurrentSkipListMap.class)) {
      return new ObjectConstructor<ConcurrentSkipListMap<Object, Object>>() {
        @Override public ConcurrentSkipListMap<Object, Object> construct() {
          return new ConcurrentSkipListMap<>();
        }
      };
=======
      if (SortedSet.class.isAssignableFrom(rawType)) {
        return new ObjectConstructor<T>() {
          @Override
          public T construct() {
            return (T) new TreeSet<>();
          }
        };
      } else if (Set.class.isAssignableFrom(rawType)) {
        return new ObjectConstructor<T>() {
          @Override
          public T construct() {
            return (T) new LinkedHashSet<>();
          }
        };
      } else if (Queue.class.isAssignableFrom(rawType)) {
        return new ObjectConstructor<T>() {
          @Override
          public T construct() {
            return (T) new ArrayDeque<>();
          }
        };
      } else {
        return new ObjectConstructor<T>() {
          @Override
          public T construct() {
            return (T) new ArrayList<>();
          }
        };
      }
    }

    if (Map.class.isAssignableFrom(rawType)) {
      if (ConcurrentNavigableMap.class.isAssignableFrom(rawType)) {
        return new ObjectConstructor<T>() {
          @Override
          public T construct() {
            return (T) new ConcurrentSkipListMap<>();
          }
        };
      } else if (ConcurrentMap.class.isAssignableFrom(rawType)) {
        return new ObjectConstructor<T>() {
          @Override
          public T construct() {
            return (T) new ConcurrentHashMap<>();
          }
        };
      } else if (SortedMap.class.isAssignableFrom(rawType)) {
        return new ObjectConstructor<T>() {
          @Override
          public T construct() {
            return (T) new TreeMap<>();
          }
        };
      } else if (type instanceof ParameterizedType
          && !String.class.isAssignableFrom(
              TypeToken.get(((ParameterizedType) type).getActualTypeArguments()[0]).getRawType())) {
        return new ObjectConstructor<T>() {
          @Override
          public T construct() {
            return (T) new LinkedHashMap<>();
          }
        };
      } else {
        return new ObjectConstructor<T>() {
          @Override
          public T construct() {
            return (T) new LinkedTreeMap<>();
          }
        };
      }
>>>>>>> 6af67052
    }

    // Was unable to create matching Map constructor
    return null;
  }

  private <T> ObjectConstructor<T> newUnsafeAllocator(final Class<? super T> rawType) {
    if (useJdkUnsafe) {
      return new ObjectConstructor<T>() {
        @Override
        public T construct() {
          try {
            @SuppressWarnings("unchecked")
            T newInstance = (T) UnsafeAllocator.INSTANCE.newInstance(rawType);
            return newInstance;
          } catch (Exception e) {
            throw new RuntimeException(
                ("Unable to create instance of "
                    + rawType
                    + ". Registering an InstanceCreator or a TypeAdapter for this type, or adding a"
                    + " no-args constructor may fix this problem."),
                e);
          }
        }
      };
    } else {
      String exceptionMessage =
          "Unable to create instance of "
              + rawType
              + "; usage of JDK Unsafe is disabled. Registering an InstanceCreator or a TypeAdapter"
              + " for this type, adding a no-args constructor, or enabling usage of JDK Unsafe may"
              + " fix this problem.";

      // Check if R8 removed all constructors
      if (rawType.getDeclaredConstructors().length == 0) {
        // R8 with Unsafe disabled might not be common enough to warrant a separate Troubleshooting
        // Guide entry
        exceptionMessage +=
            " Or adjust your R8 configuration to keep the no-args constructor of the class.";
      }

      // Explicit final variable to allow usage in the anonymous class below
      final String exceptionMessageF = exceptionMessage;

      return new ObjectConstructor<T>() {
        @Override
        public T construct() {
          throw new JsonIOException(exceptionMessageF);
        }
      };
    }
  }

  @Override
  public String toString() {
    return instanceCreators.toString();
  }
}<|MERGE_RESOLUTION|>--- conflicted
+++ resolved
@@ -314,15 +314,7 @@
     };
   }
 
-<<<<<<< HEAD
-  /**
-   * Constructors for common interface types like Map and List and their
-   * subtypes.
-   */
-=======
   /** Constructors for common interface types like Map and List and their subtypes. */
-  @SuppressWarnings("unchecked") // use runtime checks to guarantee that 'T' is what it is
->>>>>>> 6af67052
   private static <T> ObjectConstructor<T> newDefaultImplementationConstructor(
       final Type type, Class<? super T> rawType) {
 
@@ -335,9 +327,8 @@
      */
 
     if (Collection.class.isAssignableFrom(rawType)) {
-<<<<<<< HEAD
       @SuppressWarnings("unchecked")
-      ObjectConstructor<T> constructor = (ObjectConstructor<T>) newCollectionConstructor(type, rawType);
+      ObjectConstructor<T> constructor = (ObjectConstructor<T>) newCollectionConstructor(rawType);
       return constructor;
     }
 
@@ -351,13 +342,17 @@
     return null;
   }
 
+  // Suppress Error Prone false positive: Pattern is reported for overridden methods, see
+  // https://github.com/google/error-prone/issues/4563
+  @SuppressWarnings("NonApiType")
   private static ObjectConstructor<? extends Collection<? extends Object>> newCollectionConstructor(
-      final Type type, Class<?> rawType) {
+      Class<?> rawType) {
 
     // First try List implementation
     if (rawType.isAssignableFrom(ArrayList.class)) {
       return new ObjectConstructor<ArrayList<Object>>() {
-        @Override public ArrayList<Object> construct() {
+        @Override
+        public ArrayList<Object> construct() {
           return new ArrayList<>();
         }
       };
@@ -365,7 +360,8 @@
     // Then try Set implementation
     else if (rawType.isAssignableFrom(LinkedHashSet.class)) {
       return new ObjectConstructor<LinkedHashSet<Object>>() {
-        @Override public LinkedHashSet<Object> construct() {
+        @Override
+        public LinkedHashSet<Object> construct() {
           return new LinkedHashSet<>();
         }
       };
@@ -373,7 +369,8 @@
     // Then try SortedSet / NavigableSet implementation
     else if (rawType.isAssignableFrom(TreeSet.class)) {
       return new ObjectConstructor<TreeSet<Object>>() {
-        @Override public TreeSet<Object> construct() {
+        @Override
+        public TreeSet<Object> construct() {
           return new TreeSet<>();
         }
       };
@@ -381,7 +378,8 @@
     // Then try Queue implementation
     else if (rawType.isAssignableFrom(ArrayDeque.class)) {
       return new ObjectConstructor<ArrayDeque<Object>>() {
-        @Override public ArrayDeque<Object> construct() {
+        @Override
+        public ArrayDeque<Object> construct() {
           return new ArrayDeque<>();
         }
       };
@@ -405,29 +403,36 @@
     return TypeToken.get(typeArguments[0]).getRawType().isAssignableFrom(String.class);
   }
 
-  private static ObjectConstructor<? extends Map<? extends Object, Object>> newMapConstructor(final Type type, Class<?> rawType) {
+  // Suppress Error Prone false positive: Pattern is reported for overridden methods, see
+  // https://github.com/google/error-prone/issues/4563
+  @SuppressWarnings("NonApiType")
+  private static ObjectConstructor<? extends Map<? extends Object, Object>> newMapConstructor(
+      final Type type, Class<?> rawType) {
     // First try Map implementation
     /*
      * Legacy special casing for Map<String, ...> to avoid DoS from colliding String hashCode
      * values for older JDKs; use own LinkedTreeMap<String, Object> instead
      */
-    if (rawType.isAssignableFrom(LinkedHashMap.class) && !hasStringKeyType(type)) {
+    if (rawType.isAssignableFrom(LinkedTreeMap.class) && hasStringKeyType(type)) {
+      return new ObjectConstructor<LinkedTreeMap<Object, Object>>() {
+        @Override
+        public LinkedTreeMap<Object, Object> construct() {
+          return new LinkedTreeMap<>();
+        }
+      };
+    } else if (rawType.isAssignableFrom(LinkedHashMap.class)) {
       return new ObjectConstructor<LinkedHashMap<Object, Object>>() {
-        @Override public LinkedHashMap<Object, Object> construct() {
+        @Override
+        public LinkedHashMap<Object, Object> construct() {
           return new LinkedHashMap<>();
-        }
-      };
-    } else if (rawType.isAssignableFrom(LinkedTreeMap.class)) {
-      return new ObjectConstructor<LinkedTreeMap<String, Object>>() {
-        @Override public LinkedTreeMap<String, Object> construct() {
-          return new LinkedTreeMap<>();
         }
       };
     }
     // Then try SortedMap / NavigableMap implementation
     else if (rawType.isAssignableFrom(TreeMap.class)) {
       return new ObjectConstructor<TreeMap<Object, Object>>() {
-        @Override public TreeMap<Object, Object> construct() {
+        @Override
+        public TreeMap<Object, Object> construct() {
           return new TreeMap<>();
         }
       };
@@ -435,7 +440,8 @@
     // Then try ConcurrentMap implementation
     else if (rawType.isAssignableFrom(ConcurrentHashMap.class)) {
       return new ObjectConstructor<ConcurrentHashMap<Object, Object>>() {
-        @Override public ConcurrentHashMap<Object, Object> construct() {
+        @Override
+        public ConcurrentHashMap<Object, Object> construct() {
           return new ConcurrentHashMap<>();
         }
       };
@@ -443,82 +449,11 @@
     // Then try ConcurrentNavigableMap implementation
     else if (rawType.isAssignableFrom(ConcurrentSkipListMap.class)) {
       return new ObjectConstructor<ConcurrentSkipListMap<Object, Object>>() {
-        @Override public ConcurrentSkipListMap<Object, Object> construct() {
+        @Override
+        public ConcurrentSkipListMap<Object, Object> construct() {
           return new ConcurrentSkipListMap<>();
         }
       };
-=======
-      if (SortedSet.class.isAssignableFrom(rawType)) {
-        return new ObjectConstructor<T>() {
-          @Override
-          public T construct() {
-            return (T) new TreeSet<>();
-          }
-        };
-      } else if (Set.class.isAssignableFrom(rawType)) {
-        return new ObjectConstructor<T>() {
-          @Override
-          public T construct() {
-            return (T) new LinkedHashSet<>();
-          }
-        };
-      } else if (Queue.class.isAssignableFrom(rawType)) {
-        return new ObjectConstructor<T>() {
-          @Override
-          public T construct() {
-            return (T) new ArrayDeque<>();
-          }
-        };
-      } else {
-        return new ObjectConstructor<T>() {
-          @Override
-          public T construct() {
-            return (T) new ArrayList<>();
-          }
-        };
-      }
-    }
-
-    if (Map.class.isAssignableFrom(rawType)) {
-      if (ConcurrentNavigableMap.class.isAssignableFrom(rawType)) {
-        return new ObjectConstructor<T>() {
-          @Override
-          public T construct() {
-            return (T) new ConcurrentSkipListMap<>();
-          }
-        };
-      } else if (ConcurrentMap.class.isAssignableFrom(rawType)) {
-        return new ObjectConstructor<T>() {
-          @Override
-          public T construct() {
-            return (T) new ConcurrentHashMap<>();
-          }
-        };
-      } else if (SortedMap.class.isAssignableFrom(rawType)) {
-        return new ObjectConstructor<T>() {
-          @Override
-          public T construct() {
-            return (T) new TreeMap<>();
-          }
-        };
-      } else if (type instanceof ParameterizedType
-          && !String.class.isAssignableFrom(
-              TypeToken.get(((ParameterizedType) type).getActualTypeArguments()[0]).getRawType())) {
-        return new ObjectConstructor<T>() {
-          @Override
-          public T construct() {
-            return (T) new LinkedHashMap<>();
-          }
-        };
-      } else {
-        return new ObjectConstructor<T>() {
-          @Override
-          public T construct() {
-            return (T) new LinkedTreeMap<>();
-          }
-        };
-      }
->>>>>>> 6af67052
     }
 
     // Was unable to create matching Map constructor
