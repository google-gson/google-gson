--- conflicted
+++ resolved
@@ -16,6 +16,12 @@
 
 package com.google.gson.internal;
 
+import com.google.gson.InstanceCreator;
+import com.google.gson.JsonIOException;
+import com.google.gson.ReflectionAccessFilter;
+import com.google.gson.ReflectionAccessFilter.FilterResult;
+import com.google.gson.internal.reflect.ReflectionHelper;
+import com.google.gson.reflect.TypeToken;
 import java.lang.reflect.Constructor;
 import java.lang.reflect.InvocationTargetException;
 import java.lang.reflect.ParameterizedType;
@@ -40,37 +46,18 @@
 import java.util.concurrent.ConcurrentNavigableMap;
 import java.util.concurrent.ConcurrentSkipListMap;
 
-import com.google.gson.InstanceCreator;
-import com.google.gson.JsonIOException;
-<<<<<<< HEAD
-import com.google.gson.ReflectionAccessFilter;
-import com.google.gson.ReflectionAccessFilter.FilterResult;
-import com.google.gson.internal.reflect.ReflectionAccessor;
-=======
-import com.google.gson.internal.reflect.ReflectionHelper;
->>>>>>> 565b7a19
-import com.google.gson.reflect.TypeToken;
-
 /**
  * Returns a function that can construct an instance of a requested type.
  */
 public final class ConstructorConstructor {
   private final Map<Type, InstanceCreator<?>> instanceCreators;
-<<<<<<< HEAD
+  private final boolean useJdkUnsafe;
   private final List<ReflectionAccessFilter> reflectionFilters;
-  private final ReflectionAccessor accessor = ReflectionAccessor.getInstance();
-
-  public ConstructorConstructor(Map<Type, InstanceCreator<?>> instanceCreators,
-      List<ReflectionAccessFilter> reflectionFilters) {
-    this.instanceCreators = instanceCreators;
-    this.reflectionFilters = reflectionFilters;
-=======
-  private final boolean useJdkUnsafe;
-
-  public ConstructorConstructor(Map<Type, InstanceCreator<?>> instanceCreators, boolean useJdkUnsafe) {
+
+  public ConstructorConstructor(Map<Type, InstanceCreator<?>> instanceCreators, boolean useJdkUnsafe, List<ReflectionAccessFilter> reflectionFilters) {
     this.instanceCreators = instanceCreators;
     this.useJdkUnsafe = useJdkUnsafe;
->>>>>>> 565b7a19
+    this.reflectionFilters = reflectionFilters;
   }
 
   public <T> ObjectConstructor<T> get(TypeToken<T> typeToken) {
@@ -115,7 +102,6 @@
       return defaultImplementation;
     }
 
-<<<<<<< HEAD
     // Check whether type is instantiable; otherwise ReflectionAccessFilter recommendation
     // of adjusting filter suggested below is irrelevant since it would not solve the problem
     final String exceptionMessage = UnsafeAllocator.checkInstantiable(rawType);
@@ -131,7 +117,7 @@
     // Additionally, since it is not calling any constructor at all, don't use if BLOCK_INACCESSIBLE
     if (filterResult == FilterResult.ALLOW) {
       // finally try unsafe
-      return newUnsafeAllocator(type, rawType);
+      return newUnsafeAllocator(rawType);
     } else {
       final String message = "Unable to create instance of " + rawType + "; ReflectionAccessFilter "
           + "does not permit using reflection or Unsafe. Register an InstanceCreator or a TypeAdapter "
@@ -162,26 +148,6 @@
           throw new JsonIOException(message);
         }
       };
-    }
-    accessor.makeAccessible(constructor);
-
-    return new ObjectConstructor<T>() {
-      @SuppressWarnings("unchecked") // T is the same raw type as is requested
-      @Override public T construct() {
-        try {
-          Object[] args = null;
-          return (T) constructor.newInstance(args);
-=======
-    // finally try unsafe
-    return newUnsafeAllocator(rawType);
-  }
-
-  private <T> ObjectConstructor<T> newDefaultConstructor(Class<? super T> rawType) {
-    final Constructor<? super T> constructor;
-    try {
-      constructor = rawType.getDeclaredConstructor();
-    } catch (NoSuchMethodException e) {
-      return null;
     }
 
     final String exceptionMessage = ReflectionHelper.tryMakeAccessible(constructor);
@@ -211,7 +177,6 @@
           @SuppressWarnings("unchecked") // T is the same raw type as is requested
           T newInstance = (T) constructor.newInstance();
           return newInstance;
->>>>>>> 565b7a19
         } catch (InstantiationException e) {
           // TODO: JsonParseException ?
           throw new RuntimeException("Failed to invoke " + constructor + " with no args", e);
