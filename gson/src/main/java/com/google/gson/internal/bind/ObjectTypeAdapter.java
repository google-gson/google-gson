--- conflicted
+++ resolved
@@ -71,7 +71,6 @@
     }
   }
 
-<<<<<<< HEAD
   /**
    * Tries to begin reading a JSON array or JSON object, returning {@code null} if
    * the next element is neither of those.
@@ -79,24 +78,8 @@
   private Object tryBeginNesting(JsonReader in, JsonToken peeked) throws IOException {
     if (peeked == JsonToken.BEGIN_ARRAY) {
       in.beginArray();
-      return new ArrayList<Object>();
+      return new ArrayList<>();
     } else if (peeked == JsonToken.BEGIN_OBJECT) {
-=======
-  @Override public Object read(JsonReader in) throws IOException {
-    JsonToken token = in.peek();
-    switch (token) {
-    case BEGIN_ARRAY:
-      List<Object> list = new ArrayList<>();
-      in.beginArray();
-      while (in.hasNext()) {
-        list.add(read(in));
-      }
-      in.endArray();
-      return list;
-
-    case BEGIN_OBJECT:
-      Map<String, Object> map = new LinkedTreeMap<>();
->>>>>>> b1c399fd
       in.beginObject();
       return new LinkedTreeMap<String, Object>();
     } else {
@@ -132,7 +115,7 @@
       return readTerminal(in, peeked);
     }
 
-    LinkedList<Object> stack = new LinkedList<Object>();
+    LinkedList<Object> stack = new LinkedList<>();
 
     while (true) {
       while (in.hasNext()) {
