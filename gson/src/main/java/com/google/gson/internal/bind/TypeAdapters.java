--- conflicted
+++ resolved
@@ -455,8 +455,6 @@
     }
   };
 
-<<<<<<< HEAD
-=======
   public static final TypeAdapter<LazilyParsedNumber> LAZILY_PARSED_NUMBER = new TypeAdapter<LazilyParsedNumber>() {
     // Normally users should not be able to access and deserialize LazilyParsedNumber because
     // it is an internal type, but implement this nonetheless in case there are legit corner
@@ -473,10 +471,6 @@
       out.value(value);
     }
   };
-
-  public static final TypeAdapterFactory STRING_FACTORY = newFactory(String.class, STRING);
-
->>>>>>> 503c20bb
   public static final TypeAdapter<StringBuilder> STRING_BUILDER = new TypeAdapter<StringBuilder>() {
     @Override
     public StringBuilder read(JsonReader in) throws IOException {
@@ -737,16 +731,16 @@
     /** Reads a {@link JsonElement} which cannot have any nested elements */
     private JsonElement readTerminal(JsonReader in, JsonToken peeked) throws IOException {
       switch (peeked) {
-        case STRING:
-          return new JsonPrimitive(in.nextString());
-        case NUMBER:
-          String number = in.nextString();
-          return new JsonPrimitive(new LazilyParsedNumber(number));
-        case BOOLEAN:
-          return new JsonPrimitive(in.nextBoolean());
-        case NULL:
-          in.nextNull();
-          return JsonNull.INSTANCE;
+      case STRING:
+        return new JsonPrimitive(in.nextString());
+      case NUMBER:
+        String number = in.nextString();
+        return new JsonPrimitive(new LazilyParsedNumber(number));
+      case BOOLEAN:
+        return new JsonPrimitive(in.nextBoolean());
+      case NULL:
+        in.nextNull();
+        return JsonNull.INSTANCE;
         default:
           // When read(JsonReader) is called with JsonReader in invalid state
           throw new IllegalStateException("Unexpected token: " + peeked);
@@ -775,7 +769,7 @@
           // Name is only used for JSON object members
           if (current instanceof JsonObject) {
             name = in.nextName();
-          }
+        }
 
           peeked = in.peek();
           JsonElement value = tryBeginNesting(in, peeked);
@@ -799,17 +793,17 @@
 
         // End current element
         if (current instanceof JsonArray) {
-          in.endArray();
+        in.endArray();
         } else {
-          in.endObject();
-        }
+        in.endObject();
+      }
 
         if (stack.isEmpty()) {
           return current;
         } else {
           // Continue with enclosing element
           current = stack.removeLast();
-        }
+    }
       }
     }
 
@@ -867,14 +861,14 @@
             for (Field f : fields) {
               if (f.isEnumConstant()) {
                 constantFieldsList.add(f);
-              }
+          }
             }
 
             Field[] constantFields = constantFieldsList.toArray(new Field[0]);
             AccessibleObject.setAccessible(constantFields, true);
             return constantFields;
           }
-        });
+          });
         for (Field constantField : constantFields) {
           @SuppressWarnings("unchecked")
           T constant = (T)(constantField.get(null));
