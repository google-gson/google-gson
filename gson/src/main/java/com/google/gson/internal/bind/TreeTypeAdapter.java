/*
 * Copyright (C) 2011 Google Inc.
 *
 * Licensed under the Apache License, Version 2.0 (the "License");
 * you may not use this file except in compliance with the License.
 * You may obtain a copy of the License at
 *
 * http://www.apache.org/licenses/LICENSE-2.0
 *
 * Unless required by applicable law or agreed to in writing, software
 * distributed under the License is distributed on an "AS IS" BASIS,
 * WITHOUT WARRANTIES OR CONDITIONS OF ANY KIND, either express or implied.
 * See the License for the specific language governing permissions and
 * limitations under the License.
 */

package com.google.gson.internal.bind;

import com.google.gson.Gson;
import com.google.gson.JsonDeserializationContext;
import com.google.gson.JsonDeserializer;
import com.google.gson.JsonElement;
import com.google.gson.JsonParseException;
import com.google.gson.JsonSerializationContext;
import com.google.gson.JsonSerializer;
import com.google.gson.TypeAdapter;
import com.google.gson.TypeAdapterFactory;
import com.google.gson.internal.$Gson$Preconditions;
import com.google.gson.internal.Streams;
import com.google.gson.reflect.TypeToken;
import com.google.gson.stream.JsonReader;
import com.google.gson.stream.JsonWriter;
import java.io.IOException;
import java.lang.reflect.Type;

/**
 * Adapts a Gson 1.x tree-style adapter as a streaming TypeAdapter. Since the
 * tree adapter may be serialization-only or deserialization-only, this class
 * has a facility to lookup a delegate type adapter on demand.
 */
public final class TreeTypeAdapter<T> extends TypeAdapter<T> {
  private final JsonSerializer<T> serializer;
  private final JsonDeserializer<T> deserializer;
  final Gson gson;
  private final TypeToken<T> typeToken;
  private final TypeAdapterFactory skipPast;
  private final GsonContextImpl context = new GsonContextImpl();
  private final boolean nullSafe;

  /** The delegate is lazily created because it may not be needed, and creating it may fail. */
  private volatile TypeAdapter<T> delegate;

  public TreeTypeAdapter(JsonSerializer<T> serializer, JsonDeserializer<T> deserializer,
      Gson gson, TypeToken<T> typeToken, TypeAdapterFactory skipPast, boolean nullSafe) {
    this.serializer = serializer;
    this.deserializer = deserializer;
    this.gson = gson;
    this.typeToken = typeToken;
    this.skipPast = skipPast;
    this.nullSafe = nullSafe;
  }

  public TreeTypeAdapter(JsonSerializer<T> serializer, JsonDeserializer<T> deserializer,
                         Gson gson, TypeToken<T> typeToken, TypeAdapterFactory skipPast) {
    this(serializer, deserializer, gson, typeToken, skipPast, true);
  }

  @Override public T read(JsonReader in) throws IOException {
    if (deserializer == null) {
      return delegate().read(in);
    }
<<<<<<< HEAD
    JsonElement value = Streams.parse(in, false);
    if (value.isJsonNull()) {
=======
    JsonElement value = Streams.parse(in);
    if (nullSafe && value.isJsonNull()) {
>>>>>>> e614e71e
      return null;
    }
    return deserializer.deserialize(value, typeToken.getType(), context);
  }

  @Override public void write(JsonWriter out, T value) throws IOException {
    if (serializer == null) {
      delegate().write(out, value);
      return;
    }
    if (nullSafe && value == null) {
      out.nullValue();
      return;
    }
    JsonElement tree = serializer.serialize(value, typeToken.getType(), context);
    Streams.write(tree, out);
  }

  private TypeAdapter<T> delegate() {
    // A race might lead to `delegate` being assigned by multiple threads but the last assignment will stick
    TypeAdapter<T> d = delegate;
    return d != null
        ? d
        : (delegate = gson.getDelegateAdapter(skipPast, typeToken));
  }

  /**
   * Returns a new factory that will match each type against {@code exactType}.
   */
  public static TypeAdapterFactory newFactory(TypeToken<?> exactType, Object typeAdapter) {
    return new SingleTypeFactory(typeAdapter, exactType, false, null);
  }

  /**
   * Returns a new factory that will match each type and its raw type against
   * {@code exactType}.
   */
  public static TypeAdapterFactory newFactoryWithMatchRawType(
      TypeToken<?> exactType, Object typeAdapter) {
    // only bother matching raw types if exact type is a raw type
    boolean matchRawType = exactType.getType() == exactType.getRawType();
    return new SingleTypeFactory(typeAdapter, exactType, matchRawType, null);
  }

  /**
   * Returns a new factory that will match each type's raw type for assignability
   * to {@code hierarchyType}.
   */
  public static TypeAdapterFactory newTypeHierarchyFactory(
      Class<?> hierarchyType, Object typeAdapter) {
    return new SingleTypeFactory(typeAdapter, null, false, hierarchyType);
  }

  private static final class SingleTypeFactory implements TypeAdapterFactory {
    private final TypeToken<?> exactType;
    private final boolean matchRawType;
    private final Class<?> hierarchyType;
    private final JsonSerializer<?> serializer;
    private final JsonDeserializer<?> deserializer;

    SingleTypeFactory(Object typeAdapter, TypeToken<?> exactType, boolean matchRawType,
        Class<?> hierarchyType) {
      serializer = typeAdapter instanceof JsonSerializer
          ? (JsonSerializer<?>) typeAdapter
          : null;
      deserializer = typeAdapter instanceof JsonDeserializer
          ? (JsonDeserializer<?>) typeAdapter
          : null;
      $Gson$Preconditions.checkArgument(serializer != null || deserializer != null);
      this.exactType = exactType;
      this.matchRawType = matchRawType;
      this.hierarchyType = hierarchyType;
    }

    @SuppressWarnings("unchecked") // guarded by typeToken.equals() call
    @Override
    public <T> TypeAdapter<T> create(Gson gson, TypeToken<T> type) {
      boolean matches = exactType != null
          ? exactType.equals(type) || matchRawType && exactType.getType() == type.getRawType()
          : hierarchyType.isAssignableFrom(type.getRawType());
      return matches
          ? new TreeTypeAdapter<>((JsonSerializer<T>) serializer,
              (JsonDeserializer<T>) deserializer, gson, type, this)
          : null;
    }
  }

  private final class GsonContextImpl implements JsonSerializationContext, JsonDeserializationContext {
    @Override public JsonElement serialize(Object src) {
      return gson.toJsonTree(src);
    }
    @Override public JsonElement serialize(Object src, Type typeOfSrc) {
      return gson.toJsonTree(src, typeOfSrc);
    }
    @SuppressWarnings("unchecked")
    @Override public <R> R deserialize(JsonElement json, Type typeOfT) throws JsonParseException {
      return (R) gson.fromJson(json, typeOfT);
    }
  }
}<|MERGE_RESOLUTION|>--- conflicted
+++ resolved
@@ -69,13 +69,8 @@
     if (deserializer == null) {
       return delegate().read(in);
     }
-<<<<<<< HEAD
     JsonElement value = Streams.parse(in, false);
-    if (value.isJsonNull()) {
-=======
-    JsonElement value = Streams.parse(in);
     if (nullSafe && value.isJsonNull()) {
->>>>>>> e614e71e
       return null;
     }
     return deserializer.deserialize(value, typeToken.getType(), context);
