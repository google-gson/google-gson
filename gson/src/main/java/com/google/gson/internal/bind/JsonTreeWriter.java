--- conflicted
+++ resolved
@@ -218,13 +218,10 @@
   }
 
   @Override public JsonWriter name(String name) throws IOException {
-<<<<<<< HEAD
-    verifyNoWriterActive();
-=======
     if (name == null) {
       throw new NullPointerException("name == null");
     }
->>>>>>> ceae88bd
+    verifyNoWriterActive();
     if (stack.isEmpty() || pendingName != null) {
       throw new IllegalStateException();
     }
