--- conflicted
+++ resolved
@@ -186,32 +186,22 @@
         Collections.<Type, InstanceCreator<?>>emptyMap(), DEFAULT_SERIALIZE_NULLS,
         DEFAULT_COMPLEX_MAP_KEYS, DEFAULT_JSON_NON_EXECUTABLE, DEFAULT_ESCAPE_HTML,
         DEFAULT_PRETTY_PRINT, DEFAULT_LENIENT, DEFAULT_SPECIALIZE_FLOAT_VALUES,
-<<<<<<< HEAD
-        LongSerializationPolicy.DEFAULT, Collections.<TypeAdapterFactory>emptyList(),
-            FieldNameDerivePolicy.IDENTITY);
-=======
         LongSerializationPolicy.DEFAULT, null, DateFormat.DEFAULT, DateFormat.DEFAULT,
         Collections.<TypeAdapterFactory>emptyList(), Collections.<TypeAdapterFactory>emptyList(),
-        Collections.<TypeAdapterFactory>emptyList());
->>>>>>> 0cf6c4dd
+        Collections.<TypeAdapterFactory>emptyList(),
+            FieldNameDerivePolicy.IDENTITY);
   }
 
   Gson(final Excluder excluder, final FieldNamingStrategy fieldNamingStrategy,
       final Map<Type, InstanceCreator<?>> instanceCreators, boolean serializeNulls,
       boolean complexMapKeySerialization, boolean generateNonExecutableGson, boolean htmlSafe,
       boolean prettyPrinting, boolean lenient, boolean serializeSpecialFloatingPointValues,
-<<<<<<< HEAD
-      LongSerializationPolicy longSerializationPolicy,
-      List<TypeAdapterFactory> typeAdapterFactories,
-       FieldNameDeriveStrategy fieldNameDeriveStrategy
-       ) {
-    this.constructorConstructor = new ConstructorConstructor(instanceCreators);
-=======
       LongSerializationPolicy longSerializationPolicy, String datePattern, int dateStyle,
       int timeStyle, List<TypeAdapterFactory> builderFactories,
       List<TypeAdapterFactory> builderHierarchyFactories,
-      List<TypeAdapterFactory> factoriesToBeAdded) {
->>>>>>> 0cf6c4dd
+      List<TypeAdapterFactory> factoriesToBeAdded,
+       FieldNameDeriveStrategy fieldNameDeriveStrategy
+  ) {
     this.excluder = excluder;
     this.fieldNamingStrategy = fieldNamingStrategy;
     this.instanceCreators = instanceCreators;
