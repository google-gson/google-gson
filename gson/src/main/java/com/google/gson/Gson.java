--- conflicted
+++ resolved
@@ -1056,12 +1056,7 @@
    * @see #fromJson(Reader, TypeToken)
    */
   public <T> T fromJson(Reader json, Class<T> classOfT) throws JsonSyntaxException, JsonIOException {
-<<<<<<< HEAD
-    JsonReader jsonReader = newJsonReader(json);
-    Object object = fromJson(jsonReader, classOfT, true);
-=======
     T object = fromJson(json, TypeToken.get(classOfT));
->>>>>>> e614e71e
     return Primitives.wrap(classOfT).cast(object);
   }
 
@@ -1122,32 +1117,8 @@
    */
   public <T> T fromJson(Reader json, TypeToken<T> typeOfT) throws JsonIOException, JsonSyntaxException {
     JsonReader jsonReader = newJsonReader(json);
-<<<<<<< HEAD
-    T object = (T) fromJson(jsonReader, typeOfT, true);
+    T object = fromJson(jsonReader, typeOfT, true);
     return object;
-  }
-
-  /**
-   * @param requireEndDocument whether there must not be any trailing data after
-   *    the first read JSON element
-   */
-  private <T> T fromJson(JsonReader reader, Type typeOfT, boolean requireEndDocument) throws JsonIOException, JsonSyntaxException {
-=======
-    T object = fromJson(jsonReader, typeOfT);
-    assertFullConsumption(object, jsonReader);
-    return object;
-  }
-
-  private static void assertFullConsumption(Object obj, JsonReader reader) {
-    try {
-      if (obj != null && reader.peek() != JsonToken.END_DOCUMENT) {
-        throw new JsonSyntaxException("JSON document was not fully consumed.");
-      }
-    } catch (MalformedJsonException e) {
-      throw new JsonSyntaxException(e);
-    } catch (IOException e) {
-      throw new JsonIOException(e);
-    }
   }
 
   // fromJson(JsonReader, Class) is unfortunately missing and cannot be added now without breaking
@@ -1215,20 +1186,21 @@
    * @see #fromJson(JsonReader, Type)
    */
   public <T> T fromJson(JsonReader reader, TypeToken<T> typeOfT) throws JsonIOException, JsonSyntaxException {
->>>>>>> e614e71e
+    return fromJson(reader, typeOfT, false);
+  }
+
+  /**
+   * @param requireEndDocument whether there must not be any trailing data after
+   *    the first read JSON element
+   */
+  private <T> T fromJson(JsonReader reader, TypeToken<T> typeOfT, boolean requireEndDocument) throws JsonIOException, JsonSyntaxException {
     boolean isEmpty = true;
     boolean oldLenient = reader.isLenient();
     reader.setLenient(true);
     try {
       reader.peek();
       isEmpty = false;
-<<<<<<< HEAD
-      @SuppressWarnings("unchecked") // this is not actually safe
-      TypeToken<T> typeToken = (TypeToken<T>) TypeToken.get(typeOfT);
-      TypeAdapter<T> typeAdapter = getAdapter(typeToken);
-=======
       TypeAdapter<T> typeAdapter = getAdapter(typeOfT);
->>>>>>> e614e71e
       T object = typeAdapter.read(reader);
 
       if (requireEndDocument && reader.peek() != JsonToken.END_DOCUMENT) {
@@ -1259,30 +1231,7 @@
   }
 
   /**
-<<<<<<< HEAD
-   * Reads the next JSON value from {@code reader} and convert it to an object
-   * of type {@code typeOfT}. Returns {@code null}, if the {@code reader} is at EOF.
-   * Since Type is not parameterized by T, this method is type unsafe and should be used carefully.
-   *
-   * <p>Unlike the other {@code fromJson} methods, no exception is thrown if the JSON data has
-   * multiple top-level JSON elements, or if there is trailing data.
-   *
-   * <p>The JSON data is parsed in {@linkplain JsonReader#setLenient(boolean) lenient mode},
-   * regardless of the lenient mode setting of the provided reader. The lenient mode setting
-   * of the reader is restored once this method returns.
-   *
-   * @throws JsonIOException if there was a problem writing to the Reader
-   * @throws JsonSyntaxException if json is not a valid representation for an object of type
-   */
-  public <T> T fromJson(JsonReader reader, Type typeOfT) throws JsonIOException, JsonSyntaxException {
-    return fromJson(reader, typeOfT, false);
-  }
-
-  /**
-   * This method deserializes the Json read from the specified parse tree into an object of the
-=======
    * This method deserializes the JSON read from the specified parse tree into an object of the
->>>>>>> e614e71e
    * specified type. It is not suitable to use if the specified class is a generic type since it
    * will not have the generic type information because of the Type Erasure feature of Java.
    * Therefore, this method should not be used if the desired type is a generic type. Note that
@@ -1361,7 +1310,7 @@
     if (json == null) {
       return null;
     }
-    return fromJson(new JsonTreeReader(json), typeOfT);
+    return fromJson(new JsonTreeReader(json), typeOfT, false);
   }
 
   static class FutureTypeAdapter<T> extends TypeAdapter<T> {
