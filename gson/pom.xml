<project xmlns="http://maven.apache.org/POM/4.0.0"
  xmlns:xsi="http://www.w3.org/2001/XMLSchema-instance"
  xsi:schemaLocation="http://maven.apache.org/POM/4.0.0 http://maven.apache.org/maven-v4_0_0.xsd">
  <modelVersion>4.0.0</modelVersion>

  <parent>
    <groupId>com.google.code.gson</groupId>
    <artifactId>gson-parent</artifactId>
    <version>2.9.0-SNAPSHOT</version>
  </parent>

  <artifactId>gson</artifactId>
  <name>Gson</name>

  <licenses>
    <license>
      <name>Apache-2.0</name>
      <url>https://www.apache.org/licenses/LICENSE-2.0.txt</url>
    </license>
  </licenses>

  <dependencies>
    <dependency>
      <groupId>junit</groupId>
      <artifactId>junit</artifactId>
      <scope>test</scope>
    </dependency>
  </dependencies>

  <build>
    <plugins>
      <plugin>
        <groupId>org.apache.maven.plugins</groupId>
        <artifactId>maven-compiler-plugin</artifactId>
        <executions>
          <execution>
            <id>default-compile</id>
            <configuration>
              <excludes>
                <!-- module-info.java is compiled using ModiTect -->
                <exclude>module-info.java</exclude>
              </excludes>
            </configuration>
          </execution>
        </executions>
<<<<<<< HEAD
=======
        <configuration>
          <jdkToolchain>
            <version>[1.5,9)</version>
          </jdkToolchain>
          <source>1.7</source>
          <target>1.7</target>
        </configuration>
>>>>>>> dc28951f
      </plugin>
      <!-- Note: Javadoc plugin has to be run in combination with >= `package` 
        phase, e.g. `mvn package javadoc:javadoc`, otherwise it fails with
        "Aggregator report contains named and unnamed modules" -->
      <plugin>
        <groupId>org.apache.maven.plugins</groupId>
        <artifactId>maven-surefire-plugin</artifactId>
        <version>3.0.0-M5</version>
        <configuration>
          <!-- Deny illegal access, this is required for ReflectionAccessTest -->
          <!-- Requires Java >= 9; Important: In case future Java versions 
            don't support this flag anymore, don't remove it unless CI also runs with 
            that Java version. Ideally would use toolchain to specify that this should 
            run with e.g. Java 11, but Maven toolchain requirements (unlike Gradle ones) 
            don't seem to be portable (every developer would have to set up toolchain 
            configuration locally). -->
          <argLine>--illegal-access=deny</argLine>
        </configuration>
      </plugin>
      <plugin>
        <groupId>org.apache.maven.plugins</groupId>
        <artifactId>maven-javadoc-plugin</artifactId>
        <configuration>
          <excludePackageNames>com.google.gson.internal:com.google.gson.internal.bind</excludePackageNames>
<<<<<<< HEAD
=======
          <links>
            <link>https://docs.oracle.com/javase/7/docs/api/</link>
          </links>
>>>>>>> dc28951f
        </configuration>
      </plugin>
      <!-- Add module-info to JAR, see https://github.com/moditect/moditect#adding-module-descriptors-to-existing-jar-files -->
      <!-- Uses ModiTect instead of separate maven-compiler-plugin executions 
        for better Eclipse IDE support, see https://github.com/eclipse-m2e/m2e-core/issues/393 -->
      <plugin>
        <groupId>org.moditect</groupId>
        <artifactId>moditect-maven-plugin</artifactId>
        <version>1.0.0.RC2</version>
        <executions>
          <execution>
            <id>add-module-info</id>
            <phase>package</phase>
            <goals>
              <goal>add-module-info</goal>
            </goals>
            <configuration>
              <jvmVersion>9</jvmVersion>
              <module>
                <moduleInfoFile>${project.build.sourceDirectory}/module-info.java</moduleInfoFile>
              </module>
            </configuration>
          </execution>
        </executions>
      </plugin>
      <plugin>
        <groupId>biz.aQute.bnd</groupId>
        <artifactId>bnd-maven-plugin</artifactId>
        <version>6.1.0</version>
        <executions>
          <execution>
            <goals>
              <goal>bnd-process</goal>
            </goals>
          </execution>
        </executions>
      </plugin>
      <plugin>
        <groupId>org.apache.maven.plugins</groupId>
        <artifactId>maven-jar-plugin</artifactId>
        <configuration>
          <archive>
            <!-- Use existing manifest generated by BND plugin -->
            <manifestFile>${project.build.outputDirectory}/META-INF/MANIFEST.MF</manifestFile>
          </archive>
        </configuration>
      </plugin>
      <plugin>
        <groupId>org.codehaus.mojo</groupId>
        <artifactId>templating-maven-plugin</artifactId>
        <version>1.0.0</version>
        <executions>
          <execution>
            <id>filtering-java-templates</id>
            <goals>
              <goal>filter-sources</goal>
            </goals>
            <configuration>
              <sourceDirectory>${basedir}/src/main/java-templates</sourceDirectory>
              <outputDirectory>${project.build.directory}/generated-sources/java-templates</outputDirectory>
            </configuration>
          </execution>
        </executions>
      </plugin>
      <plugin>
        <groupId>com.coderplus.maven.plugins</groupId>
        <artifactId>copy-rename-maven-plugin</artifactId>
        <version>1.0.1</version>
        <executions>
          <execution>
            <id>pre-obfuscate-class</id>
            <phase>process-test-classes</phase>
            <goals>
              <goal>rename</goal>
            </goals>
            <configuration>
              <fileSets>
                <fileSet>
                  <sourceFile>${project.build.directory}/test-classes/com/google/gson/functional/EnumWithObfuscatedTest.class</sourceFile>
                  <destinationFile>${project.build.directory}/test-classes-obfuscated-injar/com/google/gson/functional/EnumWithObfuscatedTest.class</destinationFile>
                </fileSet>
                <fileSet>
                  <sourceFile>${project.build.directory}/test-classes/com/google/gson/functional/EnumWithObfuscatedTest$Gender.class</sourceFile>
                  <destinationFile>${project.build.directory}/test-classes-obfuscated-injar/com/google/gson/functional/EnumWithObfuscatedTest$Gender.class</destinationFile>
                </fileSet>
              </fileSets>
            </configuration>
          </execution>
        </executions>
      </plugin>
      <plugin>
        <groupId>com.github.wvengen</groupId>
        <artifactId>proguard-maven-plugin</artifactId>
        <version>2.5.3</version>
        <executions>
          <execution>
            <phase>process-test-classes</phase>
            <goals>
              <goal>proguard</goal>
            </goals>
          </execution>
        </executions>
        <configuration>
          <obfuscate>true</obfuscate>
          <injar>test-classes-obfuscated-injar</injar>
          <outjar>test-classes-obfuscated-outjar</outjar>
          <inFilter>**/*.class</inFilter>
          <proguardInclude>${basedir}/src/test/resources/testcases-proguard.conf</proguardInclude>
          <libs>
            <lib>${project.build.directory}/classes</lib>
            <lib>${java.home}/jmods/java.base.jmod</lib>
          </libs>
        </configuration>
      </plugin>
      <plugin>
        <artifactId>maven-resources-plugin</artifactId>
        <version>3.2.0</version>
        <executions>
          <execution>
            <id>post-obfuscate-class</id>
            <phase>process-test-classes</phase>
            <goals>
              <goal>copy-resources</goal>
            </goals>
            <configuration>
              <outputDirectory>${project.build.directory}/test-classes/com/google/gson/functional</outputDirectory>
              <resources>
                <resource>
                  <directory>${project.build.directory}/test-classes-obfuscated-outjar/com/google/gson/functional</directory>
                  <includes>
                    <include>EnumWithObfuscatedTest.class</include>
                    <include>EnumWithObfuscatedTest$Gender.class</include>
                  </includes>
                </resource>
              </resources>
            </configuration>
          </execution>
        </executions>
      </plugin>
    </plugins>
  </build>
</project><|MERGE_RESOLUTION|>--- conflicted
+++ resolved
@@ -43,16 +43,6 @@
             </configuration>
           </execution>
         </executions>
-<<<<<<< HEAD
-=======
-        <configuration>
-          <jdkToolchain>
-            <version>[1.5,9)</version>
-          </jdkToolchain>
-          <source>1.7</source>
-          <target>1.7</target>
-        </configuration>
->>>>>>> dc28951f
       </plugin>
       <!-- Note: Javadoc plugin has to be run in combination with >= `package` 
         phase, e.g. `mvn package javadoc:javadoc`, otherwise it fails with
@@ -77,12 +67,6 @@
         <artifactId>maven-javadoc-plugin</artifactId>
         <configuration>
           <excludePackageNames>com.google.gson.internal:com.google.gson.internal.bind</excludePackageNames>
-<<<<<<< HEAD
-=======
-          <links>
-            <link>https://docs.oracle.com/javase/7/docs/api/</link>
-          </links>
->>>>>>> dc28951f
         </configuration>
       </plugin>
       <!-- Add module-info to JAR, see https://github.com/moditect/moditect#adding-module-descriptors-to-existing-jar-files -->
