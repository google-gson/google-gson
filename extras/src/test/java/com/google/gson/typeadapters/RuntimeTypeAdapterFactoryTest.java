--- conflicted
+++ resolved
@@ -37,13 +37,6 @@
 
     CreditCard original = new CreditCard("Jesse", 234);
     assertEquals("{\"type\":\"CreditCard\",\"cvv\":234,\"ownerName\":\"Jesse\"}",
-<<<<<<< HEAD
-        //explicitly specify the base class as serialized class
-        gson.toJson(original, BillingInstrument.class));
-    assertEquals("{\"type\":\"CreditCard\",\"cvv\":234,\"ownerName\":\"Jesse\"}",
-        //do not give the explicit typeOfSrc, because if this would be in a list
-        //or an attribute, there would also be no hint. See #712
-=======
         gson.toJson(original, BillingInstrument.class));
     BillingInstrument deserialized = gson.fromJson(
         "{type:'CreditCard',cvv:234,ownerName:'Jesse'}", BillingInstrument.class);
@@ -65,7 +58,6 @@
 
     CreditCard original = new CreditCard("Jesse", 234);
     assertEquals("{\"type\":\"CreditCard\",\"cvv\":234,\"ownerName\":\"Jesse\"}",
->>>>>>> e614e71e
         gson.toJson(original));
     BillingInstrument deserialized = gson.fromJson(
         "{type:'CreditCard',cvv:234,ownerName:'Jesse'}", BillingInstrument.class);
